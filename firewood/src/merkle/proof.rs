// Copyright (C) 2023, Ava Labs, Inc. All rights reserved.
// See the file LICENSE.md for licensing terms.

use std::cmp::Ordering;
use std::collections::HashMap;

use crate::shale::{disk_address::DiskAddress, ShaleError};
use crate::shale::{CachedStore, ObjWriteSizeError};
use crate::v2::api::HashKey;
use aiofut::AioError;
use nix::errno::Errno;
use sha3::Digest;
use thiserror::Error;

use crate::nibbles::Nibbles;
use crate::nibbles::NibblesIterator;
use crate::{
    db::DbError,
    merkle::{to_nibble_array, Merkle, MerkleError, Node, NodeType},
    merkle_util::{DataStoreError, InMemoryMerkle},
};

use super::{BinarySerde, EncodedNode, NodeObjRef};

#[derive(Debug, Error)]
pub enum ProofError {
    #[error("aio error: {0:?}")]
    AioError(AioError),
    #[error("decoding error")]
    DecodeError(#[from] bincode::Error),
    #[error("no such node")]
    NoSuchNode,
    #[error("proof node missing")]
    ProofNodeMissing,
    #[error("inconsistent proof data")]
    InconsistentProofData,
    #[error("non-monotonic range increase")]
    NonMonotonicIncreaseRange,
    #[error("invalid data")]
    InvalidData,
    #[error("invalid proof")]
    InvalidProof,
    #[error("invalid edge keys")]
    InvalidEdgeKeys,
    #[error("node insertion error")]
    NodesInsertionError,
    #[error("node not in trie")]
    NodeNotInTrie,
    #[error("invalid node {0:?}")]
    InvalidNode(#[from] MerkleError),
    #[error("empty range")]
    EmptyRange,
    #[error("fork left")]
    ForkLeft,
    #[error("fork right")]
    ForkRight,
    #[error("system error: {0:?}")]
    SystemError(Errno),
    #[error("shale error: {0:?}")]
    Shale(ShaleError),
    #[error("invalid root hash")]
    InvalidRootHash,
    #[error("{0}")]
    WriteError(#[from] ObjWriteSizeError),
}

impl From<DataStoreError> for ProofError {
    fn from(d: DataStoreError) -> ProofError {
        match d {
            DataStoreError::InsertionError => ProofError::NodesInsertionError,
            DataStoreError::RootHashError => ProofError::InvalidRootHash,
            _ => ProofError::InvalidProof,
        }
    }
}

impl From<DbError> for ProofError {
    fn from(d: DbError) -> ProofError {
        match d {
            DbError::Aio(e) => ProofError::AioError(e),
            DbError::InvalidParams => ProofError::InvalidProof,
            DbError::Merkle(e) => ProofError::InvalidNode(e),
            DbError::System(e) => ProofError::SystemError(e),
            DbError::KeyNotFound => ProofError::InvalidEdgeKeys,
            DbError::CreateError => ProofError::NoSuchNode,
            // TODO: fix better by adding a new error to ProofError
            #[allow(clippy::unwrap_used)]
            DbError::IO(e) => {
                ProofError::SystemError(nix::errno::Errno::from_raw(e.raw_os_error().unwrap()))
            }
            DbError::Shale(e) => ProofError::Shale(e),
            DbError::InvalidProposal => ProofError::InvalidProof,
        }
    }
}

/// A proof that a single key is present
///
/// The generic N represents the storage for the node data
#[derive(Clone, Debug)]
pub struct Proof<N>(pub HashMap<HashKey, N>);

/// `SubProof` contains the value or the hash of a node that maps
/// to a single proof step. If reaches an end step during proof verification,
/// the `SubProof` should be the `Value` variant.

#[derive(Debug)]
pub(crate) enum SubProof {
    Data(Vec<u8>),
    Hash(HashKey),
}

impl<N: AsRef<[u8]> + Send> Proof<N> {
    pub fn extend(&mut self, other: Proof<N>) {
        self.0.extend(other.0)
    }

    pub fn verify_range_proof<K, V, T>(
        &self,
        root_hash: HashKey,
        first_key: K,
        last_key: K,
        keys: Vec<K>,
        vals: Vec<V>,
    ) -> Result<bool, ProofError>
    where
        K: AsRef<[u8]>,
        V: AsRef<[u8]>,
        T: BinarySerde,
        EncodedNode<T>: serde::Serialize + serde::de::DeserializeOwned,
    {
        if keys.len() != vals.len() {
            return Err(ProofError::InconsistentProofData);
        }

        // Ensure the received batch is monotonic increasing and contains no deletions
        #[allow(clippy::indexing_slicing)]
        if !keys.windows(2).all(|w| w[0].as_ref() < w[1].as_ref()) {
            return Err(ProofError::NonMonotonicIncreaseRange);
        }

        // Use in-memory merkle
        let mut in_mem_merkle = InMemoryMerkle::new(0x10000, 0x10000);

        // Special case, there is no edge proof at all. The given range is expected
        // to be the whole leaf-set in the trie.
        if self.0.is_empty() {
            for (index, k) in keys.iter().enumerate() {
                #[allow(clippy::indexing_slicing)]
                in_mem_merkle.insert(k, vals[index].as_ref().to_vec())?;
            }

            let merkle_root = &*in_mem_merkle.root_hash()?;

            return if merkle_root == &root_hash {
                Ok(false)
            } else {
                Err(ProofError::InvalidProof)
            };
        }

        // Special case when there is a provided edge proof but zero key/value pairs,
        // ensure there are no more accounts / slots in the trie.
        if keys.is_empty() {
            let proof_to_path =
                self.proof_to_path(first_key, root_hash, &mut in_mem_merkle, true)?;
            return match proof_to_path {
                Some(_) => Err(ProofError::InvalidData),
                None => Ok(false),
            };
        }

        // Special case, there is only one element and two edge keys are same.
        // In this case, we can't construct two edge paths. So handle it here.
        if keys.len() == 1 && first_key.as_ref() == last_key.as_ref() {
            let data =
                self.proof_to_path(first_key.as_ref(), root_hash, &mut in_mem_merkle, false)?;

            #[allow(clippy::indexing_slicing)]
            return if first_key.as_ref() != keys[0].as_ref() {
                // correct proof but invalid key
                Err(ProofError::InvalidEdgeKeys)
            } else {
                match data {
                    #[allow(clippy::indexing_slicing)]
                    Some(val) if val == vals[0].as_ref() => Ok(true),
                    None => Ok(false),
                    _ => Err(ProofError::InvalidData),
                }
            };
        }

        // Ok, in all other cases, we require two edge paths available.
        // First check the validity of edge keys.
        if first_key.as_ref() >= last_key.as_ref() {
            return Err(ProofError::InvalidEdgeKeys);
        }

        // Convert the edge proofs to edge trie paths. Then we can
        // have the same tree architecture with the original one.
        // For the first edge proof, non-existent proof is allowed.
        self.proof_to_path(first_key.as_ref(), root_hash, &mut in_mem_merkle, true)?;

        // Pass the root node here, the second path will be merged
        // with the first one. For the last edge proof, non-existent
        // proof is also allowed.
        self.proof_to_path(last_key.as_ref(), root_hash, &mut in_mem_merkle, true)?;

        // Remove all internal caculated values. All the removed parts should
        // be re-filled(or re-constructed) by the given leaves range.
        let fork_at_root =
            unset_internal(&mut in_mem_merkle, first_key.as_ref(), last_key.as_ref())?;

        // If the fork point is the root, the trie should be empty, start with a new one.
        if fork_at_root {
            in_mem_merkle = InMemoryMerkle::new(0x100000, 0x100000);
        }

        for (key, val) in keys.iter().zip(vals.iter()) {
            in_mem_merkle.insert(key.as_ref(), val.as_ref().to_vec())?;
        }

        // Calculate the hash
        let merkle_root = &*in_mem_merkle.root_hash()?;

        if merkle_root == &root_hash {
            Ok(true)
        } else {
            Err(ProofError::InvalidProof)
        }
    }

    /// proofToPath converts a merkle proof to trie node path. The main purpose of
    /// this function is recovering a node path from the merkle proof stream. All
    /// necessary nodes will be resolved and leave the remaining as hashnode.
    ///
    /// The given edge proof is allowed to be an existent or non-existent proof.
    fn proof_to_path<K, T>(
        &self,
        key: K,
        root_hash: HashKey,
        in_mem_merkle: &mut InMemoryMerkle<T>,
        allow_non_existent_node: bool,
    ) -> Result<Option<Vec<u8>>, ProofError>
    where
        K: AsRef<[u8]>,
        T: BinarySerde,
        EncodedNode<T>: serde::Serialize + serde::de::DeserializeOwned,
    {
        // Start with the sentinel root
        let sentinel = in_mem_merkle.get_sentinel_address();
        let merkle = in_mem_merkle.get_merkle_mut();
        let mut parent_node_ref = merkle
            .get_node(sentinel)
            .map_err(|_| ProofError::NoSuchNode)?;

        let mut key_nibbles = Nibbles::<1>::new(key.as_ref()).into_iter().peekable();

        let mut child_hash = root_hash;
        let proofs_map = &self.0;

        let sub_proof = loop {
            // Link the child to the parent based on the node type.
            // if a child is already linked, use it instead
            let child_node = match &parent_node_ref.inner() {
                #[allow(clippy::indexing_slicing)]
                NodeType::Branch(n) => {
                    let Some(child_index) = key_nibbles.next().map(usize::from) else {
                        break None;
                    };

                    match n.chd()[child_index] {
                        // If the child already resolved, then use the existing node.
                        Some(node) => merkle.get_node(node)?,
                        None => {
                            let child_node = decode_subproof(merkle, proofs_map, &child_hash)?;

                            // insert the leaf to the empty slot
                            parent_node_ref.write(|node| {
                                #[allow(clippy::indexing_slicing)]
                                let node = node
                                    .inner_mut()
                                    .as_branch_mut()
                                    .expect("parent_node_ref must be a branch");
                                node.chd_mut()[child_index] = Some(child_node.as_ptr());
                            })?;

                            child_node
                        }
                    }
                }

                // We should not hit a leaf node as a parent.
                _ => return Err(ProofError::InvalidNode(MerkleError::ParentLeafBranch)),
            };

            // find the encoded subproof of the child if the partial-path and nibbles match
            let encoded_sub_proof = match child_node.inner() {
                NodeType::Leaf(n) => {
                    break n
                        .path
                        .iter()
                        .copied()
                        .eq(key_nibbles) // all nibbles have to match
                        .then(|| n.data().to_vec());
                }

                NodeType::Branch(n) => {
                    let paths_match = n
                        .path
                        .iter()
                        .copied()
                        .all(|nibble| Some(nibble) == key_nibbles.next());

                    if !paths_match {
                        break None;
                    }

                    if let Some(index) = key_nibbles.peek() {
                        let subproof = n
                            .chd_encode()
                            .get(*index as usize)
                            .and_then(|inner| inner.as_ref())
                            .map(|data| &**data);

                        subproof
                    } else {
                        break n.value.as_ref().map(|data| data.to_vec());
                    }
                }
            };

            match encoded_sub_proof {
                None => break None,
                Some(encoded) => {
                    let hash = generate_subproof_hash(encoded)?;
                    child_hash = hash;
                }
            }

            parent_node_ref = child_node;
        };

        match sub_proof {
            Some(data) => Ok(Some(data)),
            None if allow_non_existent_node => Ok(None),
            None => Err(ProofError::NodeNotInTrie),
        }
    }
}

<<<<<<< HEAD
fn decode_subproof<'a, S, T, N>(
=======
fn decode_subproof<'a, S: CachedStore, T, N: AsRef<[u8]>>(
>>>>>>> c9fa316a
    merkle: &'a Merkle<S, T>,
    proofs_map: &HashMap<HashKey, N>,
    child_hash: &HashKey,
) -> Result<NodeObjRef<'a>, ProofError>
where
    S: ShaleStore<Node> + Send + Sync,
    T: BinarySerde,
    EncodedNode<T>: serde::Serialize + for<'de> serde::Deserialize<'de>,
    N: AsRef<[u8]>,
{
    let child_proof = proofs_map
        .get(child_hash)
        .ok_or(ProofError::ProofNodeMissing)?;
    let child_node = merkle.decode(child_proof.as_ref())?;
    let node = merkle.put_node(Node::from(child_node))?;
    Ok(node)
}

pub(crate) fn locate_subproof(
    mut key_nibbles: NibblesIterator<'_, 0>,
    node: NodeType,
) -> Result<(Option<SubProof>, NibblesIterator<'_, 0>), ProofError> {
    match node {
        NodeType::Leaf(n) => {
            let cur_key = &n.path().0;
            // Check if the key of current node match with the given key
            // and consume the current-key portion of the nibbles-iterator
            let does_not_match = key_nibbles.size_hint().0 < cur_key.len()
                || !cur_key.iter().all(|val| key_nibbles.next() == Some(*val));

            if does_not_match {
                return Ok((None, Nibbles::<0>::new(&[]).into_iter()));
            }

            let encoded: Vec<u8> = n.data().to_vec();

            let sub_proof = SubProof::Data(encoded);

            Ok((sub_proof.into(), key_nibbles))
        }
        NodeType::Branch(n) => {
            let partial_path = &n.path.0;

            let does_not_match = key_nibbles.size_hint().0 < partial_path.len()
                || !partial_path
                    .iter()
                    .all(|val| key_nibbles.next() == Some(*val));

            if does_not_match {
                return Ok((None, Nibbles::<0>::new(&[]).into_iter()));
            }

            let Some(index) = key_nibbles.next().map(|nib| nib as usize) else {
                let encoded = n.value;

                let sub_proof = encoded.map(|encoded| SubProof::Data(encoded.into_inner()));

                return Ok((sub_proof, key_nibbles));
            };

            // consume items returning the item at index
            #[allow(clippy::indexing_slicing)]
            let data = n.chd_encode()[index]
                .as_ref()
                .ok_or(ProofError::InvalidData)?;
            generate_subproof(data).map(|subproof| (Some(subproof), key_nibbles))
        }
    }
}

fn generate_subproof_hash(encoded: &[u8]) -> Result<HashKey, ProofError> {
    match encoded.len() {
        0..=31 => {
            let sub_hash = sha3::Keccak256::digest(encoded).into();
            Ok(sub_hash)
        }

        32 => {
            let sub_hash = encoded
                .try_into()
                .expect("slice length checked in match arm");

            Ok(sub_hash)
        }

        len => Err(ProofError::DecodeError(Box::new(
            bincode::ErrorKind::Custom(format!("invalid proof length: {len}")),
        ))),
    }
}

fn generate_subproof(encoded: &[u8]) -> Result<SubProof, ProofError> {
    Ok(SubProof::Hash(generate_subproof_hash(encoded)?))
}

// unset_internal removes all internal node references.
// It should be called after a trie is constructed with two edge paths. Also
// the given boundary keys must be the one used to construct the edge paths.
//
// It's the key step for range proof. The precalculated encoded value of all internal
// nodes should be removed. But if the proof is valid,
// the missing children will be filled, otherwise it will be thrown anyway.
//
// Note we have the assumption here the given boundary keys are different
// and right is larger than left.
//
// The return value indicates if the fork point is root node. If so, unset the
// entire trie.
fn unset_internal<K, T>(
    in_mem_merkle: &mut InMemoryMerkle<T>,
    left: K,
    right: K,
) -> Result<bool, ProofError>
where
    K: AsRef<[u8]>,
    T: BinarySerde,
    EncodedNode<T>: serde::Serialize + serde::de::DeserializeOwned,
{
    // Add the sentinel root
    let mut left_chunks = vec![0];
    left_chunks.extend(left.as_ref().iter().copied().flat_map(to_nibble_array));
    // Add the sentinel root
    let mut right_chunks = vec![0];
    right_chunks.extend(right.as_ref().iter().copied().flat_map(to_nibble_array));
    let root = in_mem_merkle.get_sentinel_address();
    let merkle = in_mem_merkle.get_merkle_mut();
    let mut u_ref = merkle.get_node(root).map_err(|_| ProofError::NoSuchNode)?;
    let mut parent = DiskAddress::null();

    let mut fork_left = Ordering::Equal;
    let mut fork_right = Ordering::Equal;

    let mut index = 0;
    loop {
        match &u_ref.inner() {
            #[allow(clippy::indexing_slicing)]
            NodeType::Branch(n) => {
                // If either the key of left proof or right proof doesn't match with
                // stop here, this is the forkpoint.
                let path = &*n.path;

                if !path.is_empty() {
                    [fork_left, fork_right] = [&left_chunks[index..], &right_chunks[index..]]
                        .map(|chunks| chunks.chunks(path.len()).next().unwrap_or_default())
                        .map(|key| key.cmp(path));

                    if !fork_left.is_eq() || !fork_right.is_eq() {
                        break;
                    }

                    index += path.len();
                }

                // If either the node pointed by left proof or right proof is nil,
                // stop here and the forkpoint is the fullnode.
                #[allow(clippy::indexing_slicing)]
                let left_node = n.chd()[left_chunks[index] as usize];
                #[allow(clippy::indexing_slicing)]
                let right_node = n.chd()[right_chunks[index] as usize];

                match (left_node.as_ref(), right_node.as_ref()) {
                    (None, _) | (_, None) => break,
                    (left, right) if left != right => break,
                    _ => (),
                };

                parent = u_ref.as_ptr();
                u_ref = merkle.get_node(left_node.expect("left_node none"))?;
                index += 1;
            }

            #[allow(clippy::indexing_slicing)]
            NodeType::Leaf(n) => {
                let path = &*n.path;

                [fork_left, fork_right] = [&left_chunks[index..], &right_chunks[index..]]
                    .map(|chunks| chunks.chunks(path.len()).next().unwrap_or_default())
                    .map(|key| key.cmp(path));

                break;
            }
        }
    }

    match &u_ref.inner() {
        NodeType::Branch(n) => {
            if fork_left.is_lt() && fork_right.is_lt() {
                return Err(ProofError::EmptyRange);
            }

            if fork_left.is_gt() && fork_right.is_gt() {
                return Err(ProofError::EmptyRange);
            }

            if fork_left.is_ne() && fork_right.is_ne() {
                // The fork point is root node, unset the entire trie
                if parent.is_null() {
                    return Ok(true);
                }

                let mut p_ref = merkle
                    .get_node(parent)
                    .map_err(|_| ProofError::NoSuchNode)?;
                #[allow(clippy::unwrap_used)]
                p_ref
                    .write(|p| {
                        let pp = p.inner_mut().as_branch_mut().expect("not a branch node");
                        #[allow(clippy::indexing_slicing)]
                        (pp.chd_mut()[left_chunks[index - 1] as usize] = None);
                        #[allow(clippy::indexing_slicing)]
                        (pp.chd_encoded_mut()[left_chunks[index - 1] as usize] = None);
                    })
                    .unwrap();

                return Ok(false);
            }

            let p = u_ref.as_ptr();
            index += n.path.len();

            // Only one proof points to non-existent key.
            if fork_right.is_ne() {
                #[allow(clippy::indexing_slicing)]
                let left_node = n.chd()[left_chunks[index] as usize];

                drop(u_ref);
                #[allow(clippy::indexing_slicing)]
                unset_node_ref(merkle, p, left_node, &left_chunks[index..], 1, false)?;
                return Ok(false);
            }

            if fork_left.is_ne() {
                #[allow(clippy::indexing_slicing)]
                let right_node = n.chd()[right_chunks[index] as usize];

                drop(u_ref);
                #[allow(clippy::indexing_slicing)]
                unset_node_ref(merkle, p, right_node, &right_chunks[index..], 1, true)?;
                return Ok(false);
            };

            #[allow(clippy::indexing_slicing)]
            let left_node = n.chd()[left_chunks[index] as usize];
            #[allow(clippy::indexing_slicing)]
            let right_node = n.chd()[right_chunks[index] as usize];

            // unset all internal nodes calculated encoded value in the forkpoint
            #[allow(clippy::indexing_slicing, clippy::unwrap_used)]
            for i in left_chunks[index] + 1..right_chunks[index] {
                u_ref
                    .write(|u| {
                        let uu = u.inner_mut().as_branch_mut().unwrap();
                        #[allow(clippy::indexing_slicing)]
                        (uu.chd_mut()[i as usize] = None);
                        #[allow(clippy::indexing_slicing)]
                        (uu.chd_encoded_mut()[i as usize] = None);
                    })
                    .unwrap();
            }

            drop(u_ref);

            #[allow(clippy::indexing_slicing)]
            unset_node_ref(merkle, p, left_node, &left_chunks[index..], 1, false)?;

            #[allow(clippy::indexing_slicing)]
            unset_node_ref(merkle, p, right_node, &right_chunks[index..], 1, true)?;

            Ok(false)
        }

        NodeType::Leaf(_) => {
            if fork_left.is_lt() && fork_right.is_lt() {
                return Err(ProofError::EmptyRange);
            }

            if fork_left.is_gt() && fork_right.is_gt() {
                return Err(ProofError::EmptyRange);
            }

            let mut p_ref = merkle
                .get_node(parent)
                .map_err(|_| ProofError::NoSuchNode)?;

            #[allow(clippy::unwrap_used)]
            if fork_left.is_ne() && fork_right.is_ne() {
                p_ref
                    .write(|p| {
                        if let NodeType::Branch(n) = p.inner_mut() {
                            #[allow(clippy::indexing_slicing)]
                            (n.chd_mut()[left_chunks[index - 1] as usize] = None);
                            #[allow(clippy::indexing_slicing)]
                            (n.chd_encoded_mut()[left_chunks[index - 1] as usize] = None);
                        }
                    })
                    .unwrap();
            } else if fork_right.is_ne() {
                p_ref
                    .write(|p| {
                        let pp = p.inner_mut().as_branch_mut().expect("not a branch node");
                        #[allow(clippy::indexing_slicing)]
                        (pp.chd_mut()[left_chunks[index - 1] as usize] = None);
                        #[allow(clippy::indexing_slicing)]
                        (pp.chd_encoded_mut()[left_chunks[index - 1] as usize] = None);
                    })
                    .unwrap();
            } else if fork_left.is_ne() {
                p_ref
                    .write(|p| {
                        let pp = p.inner_mut().as_branch_mut().expect("not a branch node");
                        #[allow(clippy::indexing_slicing)]
                        (pp.chd_mut()[right_chunks[index - 1] as usize] = None);
                        #[allow(clippy::indexing_slicing)]
                        (pp.chd_encoded_mut()[right_chunks[index - 1] as usize] = None);
                    })
                    .unwrap();
            }

            Ok(false)
        }
    }
}

// unset removes all internal node references either the left most or right most.
// It can meet these scenarios:
//
//   - The given path is existent in the trie, unset the associated nodes with the
//     specific direction
//   - The given path is non-existent in the trie
//   - the fork point is a fullnode, the corresponding child pointed by path
//     is nil, return
//   - the fork point is a shortnode, the shortnode is included in the range,
//     keep the entire branch and return.
//   - the fork point is a shortnode, the shortnode is excluded in the range,
//     unset the entire branch.
fn unset_node_ref<K: AsRef<[u8]>, S: CachedStore, T: BinarySerde>(
    merkle: &Merkle<S, T>,
    parent: DiskAddress,
    node: Option<DiskAddress>,
    key: K,
    index: usize,
    remove_left: bool,
) -> Result<(), ProofError> {
    let Some(node) = node else {
        // If the node is nil, then it's a child of the fork point
        // fullnode(it's a non-existent branch).
        return Ok(());
    };

    let mut chunks = Vec::new();
    chunks.extend(key.as_ref());

    #[allow(clippy::unwrap_used)]
    let mut u_ref = merkle.get_node(node).map_err(|_| ProofError::NoSuchNode)?;
    let p = u_ref.as_ptr();

    if index >= chunks.len() {
        return Err(ProofError::InvalidProof);
    }

    #[allow(clippy::indexing_slicing)]
    match &u_ref.inner() {
        NodeType::Branch(n) if chunks[index..].starts_with(&n.path) => {
            let index = index + n.path.len();
            let child_index = chunks[index] as usize;

            let node = n.chd()[child_index];

            let iter = if remove_left {
                0..child_index
            } else {
                child_index + 1..16
            };

            #[allow(clippy::unwrap_used)]
            for i in iter {
                u_ref
                    .write(|u| {
                        let uu = u.inner_mut().as_branch_mut().unwrap();
                        #[allow(clippy::indexing_slicing)]
                        (uu.chd_mut()[i] = None);
                        #[allow(clippy::indexing_slicing)]
                        (uu.chd_encoded_mut()[i] = None);
                    })
                    .unwrap();
            }

            drop(u_ref);

            unset_node_ref(merkle, p, node, key, index + 1, remove_left)
        }

        NodeType::Branch(n) => {
            let cur_key = &n.path;

            // Find the fork point, it's a non-existent branch.
            //
            // for (true, Ordering::Less)
            // The key of fork shortnode is less than the path
            // (it belongs to the range), unset the entire
            // branch. The parent must be a fullnode.
            //
            // for (false, Ordering::Greater)
            // The key of fork shortnode is greater than the
            // path(it belongs to the range), unset the entrie
            // branch. The parent must be a fullnode. Otherwise the
            // key is not part of the range and should remain in the
            // cached hash.
            #[allow(clippy::indexing_slicing)]
            let should_unset_entire_branch = matches!(
                (remove_left, cur_key.cmp(&chunks[index..])),
                (true, Ordering::Less) | (false, Ordering::Greater)
            );

            #[allow(clippy::indexing_slicing, clippy::unwrap_used)]
            if should_unset_entire_branch {
                let mut p_ref = merkle
                    .get_node(parent)
                    .map_err(|_| ProofError::NoSuchNode)?;

                p_ref
                    .write(|p| match p.inner_mut() {
                        NodeType::Branch(pp) => {
                            pp.chd_mut()[chunks[index - 1] as usize] = None;
                            pp.chd_encoded_mut()[chunks[index - 1] as usize] = None;
                        }
                        NodeType::Leaf(_) => (),
                    })
                    .unwrap();
            }

            Ok(())
        }

        NodeType::Leaf(n) => {
            let mut p_ref = merkle
                .get_node(parent)
                .map_err(|_| ProofError::NoSuchNode)?;
            let cur_key = n.path();

            // Similar to branch node, we need to compare the path to see if the node
            // needs to be unset.
            #[allow(clippy::indexing_slicing)]
            if !(chunks[index..]).starts_with(cur_key) {
                #[allow(clippy::indexing_slicing)]
                match (cur_key.cmp(&chunks[index..]), remove_left) {
                    (Ordering::Greater, false) | (Ordering::Less, true) => {
                        p_ref
                            .write(|p| {
                                let pp = p.inner_mut().as_branch_mut().expect("not a branch node");
                                let index = chunks[index - 1] as usize;
                                pp.chd_mut()[index] = None;
                                pp.chd_encoded_mut()[index] = None;
                            })
                            .expect("node write failure");
                    }
                    _ => (),
                }
            } else {
                p_ref
                    .write(|p| {
                        if let NodeType::Branch(n) = p.inner_mut() {
                            #[allow(clippy::indexing_slicing)]
                            let index = chunks[index - 1] as usize;

                            n.chd_mut()[index] = None;
                            n.chd_encoded_mut()[index] = None;
                        }
                    })
                    .expect("node write failure");
            }

            Ok(())
        }
    }
}<|MERGE_RESOLUTION|>--- conflicted
+++ resolved
@@ -349,20 +349,16 @@
     }
 }
 
-<<<<<<< HEAD
 fn decode_subproof<'a, S, T, N>(
-=======
-fn decode_subproof<'a, S: CachedStore, T, N: AsRef<[u8]>>(
->>>>>>> c9fa316a
     merkle: &'a Merkle<S, T>,
     proofs_map: &HashMap<HashKey, N>,
     child_hash: &HashKey,
 ) -> Result<NodeObjRef<'a>, ProofError>
 where
-    S: ShaleStore<Node> + Send + Sync,
+    S: CachedStore,
     T: BinarySerde,
-    EncodedNode<T>: serde::Serialize + for<'de> serde::Deserialize<'de>,
-    N: AsRef<[u8]>,
+    EncodedNode<T>: serde::Serialize + serde::de::DeserializeOwned,
+    N: AsRef<[u8]> + Send,
 {
     let child_proof = proofs_map
         .get(child_hash)
