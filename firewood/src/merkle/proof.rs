// Copyright (C) 2023, Ava Labs, Inc. All rights reserved.
// See the file LICENSE.md for licensing terms.

use std::cmp::Ordering;
use std::collections::HashMap;

use crate::shale::{disk_address::DiskAddress, ShaleError};
use crate::shale::{CachedStore, ObjWriteSizeError};
use crate::v2::api::HashKey;
use aiofut::AioError;
use nix::errno::Errno;
use sha3::Digest;
use thiserror::Error;

use crate::nibbles::Nibbles;
use crate::nibbles::NibblesIterator;
use crate::{
    db::DbError,
    merkle::{to_nibble_array, Merkle, MerkleError, Node, NodeType},
    merkle_util::{DataStoreError, InMemoryMerkle},
};

use super::{BinarySerde, EncodedNode, NodeObjRef};

#[derive(Debug, Error)]
pub enum ProofError {
    #[error("aio error: {0:?}")]
    AioError(AioError),
    #[error("decoding error")]
    DecodeError(#[from] bincode::Error),
    #[error("no such node")]
    NoSuchNode,
    #[error("proof node missing")]
    ProofNodeMissing,
    #[error("inconsistent proof data")]
    InconsistentProofData,
    #[error("non-monotonic range increase")]
    NonMonotonicIncreaseRange,
    #[error("invalid data")]
    InvalidData,
    #[error("invalid proof")]
    InvalidProof,
    #[error("invalid edge keys")]
    InvalidEdgeKeys,
    #[error("node insertion error")]
    NodesInsertionError,
    #[error("node not in trie")]
    NodeNotInTrie,
    #[error("invalid node {0:?}")]
    InvalidNode(#[from] MerkleError),
    #[error("empty range")]
    EmptyRange,
    #[error("fork left")]
    ForkLeft,
    #[error("fork right")]
    ForkRight,
    #[error("system error: {0:?}")]
    SystemError(Errno),
    #[error("shale error: {0:?}")]
    Shale(ShaleError),
    #[error("invalid root hash")]
    InvalidRootHash,
    #[error("{0}")]
    WriteError(#[from] ObjWriteSizeError),
}

impl From<DataStoreError> for ProofError {
    fn from(d: DataStoreError) -> ProofError {
        match d {
            DataStoreError::InsertionError => ProofError::NodesInsertionError,
            DataStoreError::RootHashError => ProofError::InvalidRootHash,
            _ => ProofError::InvalidProof,
        }
    }
}

impl From<DbError> for ProofError {
    fn from(d: DbError) -> ProofError {
        match d {
            DbError::Aio(e) => ProofError::AioError(e),
            DbError::InvalidParams => ProofError::InvalidProof,
            DbError::Merkle(e) => ProofError::InvalidNode(e),
            DbError::System(e) => ProofError::SystemError(e),
            DbError::KeyNotFound => ProofError::InvalidEdgeKeys,
            DbError::CreateError => ProofError::NoSuchNode,
            // TODO: fix better by adding a new error to ProofError
            #[allow(clippy::unwrap_used)]
            DbError::IO(e) => {
                ProofError::SystemError(nix::errno::Errno::from_raw(e.raw_os_error().unwrap()))
            }
            DbError::Shale(e) => ProofError::Shale(e),
            DbError::InvalidProposal => ProofError::InvalidProof,
        }
    }
}

/// A proof that a single key is present
///
/// The generic N represents the storage for the node
#[derive(Clone, Debug)]
pub struct Proof<N>(pub HashMap<HashKey, N>);

/// `SubProof` contains the value or the hash of a node that maps
/// to a single proof step. If reaches an end step during proof verification,
/// the `SubProof` should be the `Value` variant.

#[derive(Debug)]
<<<<<<< HEAD
pub(crate) enum SubProof {
    Data(Vec<u8>),
=======
enum SubProof {
    Value(Vec<u8>),
>>>>>>> 45e80141
    Hash(HashKey),
}

impl<N: AsRef<[u8]> + Send> Proof<N> {
<<<<<<< HEAD
=======
    /// verify_proof checks merkle proofs. The given proof must contain the value for
    /// key in a trie with the given root hash. VerifyProof returns an error if the
    /// proof contains invalid trie nodes or the wrong value.
    ///
    /// The generic N represents the storage for the node
    pub fn verify<K: AsRef<[u8]>>(
        &self,
        key: K,
        root_hash: HashKey,
    ) -> Result<Option<Vec<u8>>, ProofError> {
        let mut key_nibbles = Nibbles::<0>::new(key.as_ref()).into_iter();

        let mut cur_hash = root_hash;
        let proofs_map = &self.0;

        loop {
            let cur_proof = proofs_map
                .get(&cur_hash)
                .ok_or(ProofError::ProofNodeMissing)?;

            let node = NodeType::decode(cur_proof.as_ref())?;
            // TODO: I think this will currently fail if the key is &[];
            let (sub_proof, traversed_nibbles) = locate_subproof(key_nibbles, node)?;
            key_nibbles = traversed_nibbles;

            cur_hash = match sub_proof {
                // Return when reaching the end of the key.
                Some(SubProof::Value(value)) if key_nibbles.is_empty() => return Ok(Some(value)),
                // The trie doesn't contain the key.
                Some(SubProof::Hash(hash)) => hash,
                _ => return Ok(None),
            };
        }
    }

>>>>>>> 45e80141
    pub fn extend(&mut self, other: Proof<N>) {
        self.0.extend(other.0)
    }

    pub fn verify_range_proof<K, V, T>(
        &self,
        root_hash: HashKey,
        first_key: K,
        last_key: K,
        keys: Vec<K>,
        vals: Vec<V>,
    ) -> Result<bool, ProofError>
    where
        K: AsRef<[u8]>,
        V: AsRef<[u8]>,
        T: BinarySerde,
        EncodedNode<T>: serde::Serialize + serde::de::DeserializeOwned,
    {
        if keys.len() != vals.len() {
            return Err(ProofError::InconsistentProofData);
        }

        // Ensure the received batch is monotonic increasing and contains no deletions
        #[allow(clippy::indexing_slicing)]
        if !keys.windows(2).all(|w| w[0].as_ref() < w[1].as_ref()) {
            return Err(ProofError::NonMonotonicIncreaseRange);
        }

        // Use in-memory merkle
        let mut in_mem_merkle = InMemoryMerkle::new(0x10000, 0x10000);

        // Special case, there is no edge proof at all. The given range is expected
        // to be the whole leaf-set in the trie.
        if self.0.is_empty() {
            for (index, k) in keys.iter().enumerate() {
                #[allow(clippy::indexing_slicing)]
                in_mem_merkle.insert(k, vals[index].as_ref().to_vec())?;
            }

            let merkle_root = &*in_mem_merkle.root_hash()?;

            return if merkle_root == &root_hash {
                Ok(false)
            } else {
                Err(ProofError::InvalidProof)
            };
        }

        // Special case when there is a provided edge proof but zero key/value pairs,
        // ensure there are no more accounts / slots in the trie.
        if keys.is_empty() {
            let proof_to_path =
                self.proof_to_path(first_key, root_hash, &mut in_mem_merkle, true)?;
            return match proof_to_path {
                Some(_) => Err(ProofError::InvalidData),
                None => Ok(false),
            };
        }

        // Special case, there is only one element and two edge keys are same.
        // In this case, we can't construct two edge paths. So handle it here.
        if keys.len() == 1 && first_key.as_ref() == last_key.as_ref() {
            let value =
                self.proof_to_path(first_key.as_ref(), root_hash, &mut in_mem_merkle, false)?;

            #[allow(clippy::indexing_slicing)]
            return if first_key.as_ref() != keys[0].as_ref() {
                // correct proof but invalid key
                Err(ProofError::InvalidEdgeKeys)
            } else {
                match value {
                    #[allow(clippy::indexing_slicing)]
                    Some(val) if val == vals[0].as_ref() => Ok(true),
                    None => Ok(false),
                    _ => Err(ProofError::InvalidData),
                }
            };
        }

        // Ok, in all other cases, we require two edge paths available.
        // First check the validity of edge keys.
        if first_key.as_ref() >= last_key.as_ref() {
            return Err(ProofError::InvalidEdgeKeys);
        }

        // Convert the edge proofs to edge trie paths. Then we can
        // have the same tree architecture with the original one.
        // For the first edge proof, non-existent proof is allowed.
        self.proof_to_path(first_key.as_ref(), root_hash, &mut in_mem_merkle, true)?;

        // Pass the root node here, the second path will be merged
        // with the first one. For the last edge proof, non-existent
        // proof is also allowed.
        self.proof_to_path(last_key.as_ref(), root_hash, &mut in_mem_merkle, true)?;

        // Remove all internal caculated values. All the removed parts should
        // be re-filled(or re-constructed) by the given leaves range.
        let fork_at_root =
            unset_internal(&mut in_mem_merkle, first_key.as_ref(), last_key.as_ref())?;

        // If the fork point is the root, the trie should be empty, start with a new one.
        if fork_at_root {
            in_mem_merkle = InMemoryMerkle::new(0x100000, 0x100000);
        }

        for (key, val) in keys.iter().zip(vals.iter()) {
            in_mem_merkle.insert(key.as_ref(), val.as_ref().to_vec())?;
        }

        // Calculate the hash
        let merkle_root = &*in_mem_merkle.root_hash()?;

        if merkle_root == &root_hash {
            Ok(true)
        } else {
            Err(ProofError::InvalidProof)
        }
    }

    /// proofToPath converts a merkle proof to trie node path. The main purpose of
    /// this function is recovering a node path from the merkle proof stream. All
    /// necessary nodes will be resolved and leave the remaining as hashnode.
    ///
    /// The given edge proof is allowed to be an existent or non-existent proof.
    fn proof_to_path<K, T>(
        &self,
        key: K,
        root_hash: HashKey,
        in_mem_merkle: &mut InMemoryMerkle<T>,
        allow_non_existent_node: bool,
    ) -> Result<Option<Vec<u8>>, ProofError>
    where
        K: AsRef<[u8]>,
        T: BinarySerde,
        EncodedNode<T>: serde::Serialize + serde::de::DeserializeOwned,
    {
        // Start with the sentinel root
        let sentinel = in_mem_merkle.get_sentinel_address();
        let merkle = in_mem_merkle.get_merkle_mut();
        let mut parent_node_ref = merkle
            .get_node(sentinel)
            .map_err(|_| ProofError::NoSuchNode)?;

        let mut key_nibbles = Nibbles::<1>::new(key.as_ref()).into_iter().peekable();

        let mut child_hash = root_hash;
        let proofs_map = &self.0;

        let sub_proof = loop {
            // Link the child to the parent based on the node type.
            // if a child is already linked, use it instead
            let child_node = match &parent_node_ref.inner() {
                #[allow(clippy::indexing_slicing)]
                NodeType::Branch(n) => {
                    let Some(child_index) = key_nibbles.next().map(usize::from) else {
                        break None;
                    };

                    match n.chd()[child_index] {
                        // If the child already resolved, then use the existing node.
                        Some(node) => merkle.get_node(node)?,
                        None => {
                            let child_node = decode_subproof(merkle, proofs_map, &child_hash)?;

                            // insert the leaf to the empty slot
                            parent_node_ref.write(|node| {
                                #[allow(clippy::indexing_slicing)]
                                let node = node
                                    .inner_mut()
                                    .as_branch_mut()
                                    .expect("parent_node_ref must be a branch");
                                node.chd_mut()[child_index] = Some(child_node.as_ptr());
                            })?;

                            child_node
                        }
                    }
                }

                // We should not hit a leaf node as a parent.
                _ => return Err(ProofError::InvalidNode(MerkleError::ParentLeafBranch)),
            };

            // find the encoded subproof of the child if the partial-path and nibbles match
            let encoded_sub_proof = match child_node.inner() {
                NodeType::Leaf(n) => {
                    break n
                        .partial_path
                        .iter()
                        .copied()
                        .eq(key_nibbles) // all nibbles have to match
                        .then(|| n.value().to_vec());
                }

                NodeType::Branch(n) => {
                    let paths_match = n
                        .partial_path
                        .iter()
                        .copied()
                        .all(|nibble| Some(nibble) == key_nibbles.next());

                    if !paths_match {
                        break None;
                    }

                    if let Some(index) = key_nibbles.peek() {
                        let subproof = n
                            .chd_encode()
                            .get(*index as usize)
                            .and_then(|inner| inner.as_ref())
                            .map(|value| &**value);

                        subproof
                    } else {
                        break n.value.as_ref().map(|value| value.to_vec());
                    }
                }
            };

            match encoded_sub_proof {
                None => break None,
                Some(encoded) => {
                    let hash = generate_subproof_hash(encoded)?;
                    child_hash = hash;
                }
            }

            parent_node_ref = child_node;
        };

        match sub_proof {
            Some(value) => Ok(Some(value)),
            None if allow_non_existent_node => Ok(None),
            None => Err(ProofError::NodeNotInTrie),
        }
    }
}

fn decode_subproof<'a, S, T, N>(
    merkle: &'a Merkle<S, T>,
    proofs_map: &HashMap<HashKey, N>,
    child_hash: &HashKey,
) -> Result<NodeObjRef<'a>, ProofError>
where
    S: CachedStore,
    T: BinarySerde,
    EncodedNode<T>: serde::Serialize + serde::de::DeserializeOwned,
    N: AsRef<[u8]> + Send,
{
    let child_proof = proofs_map
        .get(child_hash)
        .ok_or(ProofError::ProofNodeMissing)?;
    let child_node = merkle.decode(child_proof.as_ref())?;
    let node = merkle.put_node(Node::from(child_node))?;
    Ok(node)
}

pub(crate) fn locate_subproof(
    mut key_nibbles: NibblesIterator<'_, 0>,
    node: NodeType,
) -> Result<(Option<SubProof>, NibblesIterator<'_, 0>), ProofError> {
    match node {
        NodeType::Leaf(n) => {
            let cur_key = &n.path().0;
            // Check if the key of current node match with the given key
            // and consume the current-key portion of the nibbles-iterator
            let does_not_match = key_nibbles.size_hint().0 < cur_key.len()
                || !cur_key.iter().all(|val| key_nibbles.next() == Some(*val));

            if does_not_match {
                return Ok((None, Nibbles::<0>::new(&[]).into_iter()));
            }

            let encoded: Vec<u8> = n.value().to_vec();

            let sub_proof = SubProof::Value(encoded);

            Ok((sub_proof.into(), key_nibbles))
        }
        NodeType::Branch(n) => {
            let partial_path = &n.partial_path.0;

            let does_not_match = key_nibbles.size_hint().0 < partial_path.len()
                || !partial_path
                    .iter()
                    .all(|val| key_nibbles.next() == Some(*val));

            if does_not_match {
                return Ok((None, Nibbles::<0>::new(&[]).into_iter()));
            }

            let Some(index) = key_nibbles.next().map(|nib| nib as usize) else {
                let encoded = n.value;

                let sub_proof = encoded.map(SubProof::Value);

                return Ok((sub_proof, key_nibbles));
            };

            // consume items returning the item at index
            #[allow(clippy::indexing_slicing)]
            let value = n.chd_encode()[index]
                .as_ref()
                .ok_or(ProofError::InvalidData)?;
            generate_subproof(value).map(|subproof| (Some(subproof), key_nibbles))
        }
    }
}

fn generate_subproof_hash(encoded: &[u8]) -> Result<HashKey, ProofError> {
    match encoded.len() {
        0..=31 => {
            let sub_hash = sha3::Keccak256::digest(encoded).into();
            Ok(sub_hash)
        }

        32 => {
            let sub_hash = encoded
                .try_into()
                .expect("slice length checked in match arm");

            Ok(sub_hash)
        }

        len => Err(ProofError::DecodeError(Box::new(
            bincode::ErrorKind::Custom(format!("invalid proof length: {len}")),
        ))),
    }
}

fn generate_subproof(encoded: &[u8]) -> Result<SubProof, ProofError> {
    Ok(SubProof::Hash(generate_subproof_hash(encoded)?))
}

// unset_internal removes all internal node references.
// It should be called after a trie is constructed with two edge paths. Also
// the given boundary keys must be the one used to construct the edge paths.
//
// It's the key step for range proof. The precalculated encoded value of all internal
// nodes should be removed. But if the proof is valid,
// the missing children will be filled, otherwise it will be thrown anyway.
//
// Note we have the assumption here the given boundary keys are different
// and right is larger than left.
//
// The return value indicates if the fork point is root node. If so, unset the
// entire trie.
fn unset_internal<K, T>(
    in_mem_merkle: &mut InMemoryMerkle<T>,
    left: K,
    right: K,
) -> Result<bool, ProofError>
where
    K: AsRef<[u8]>,
    T: BinarySerde,
    EncodedNode<T>: serde::Serialize + serde::de::DeserializeOwned,
{
    // Add the sentinel root
    let mut left_chunks = vec![0];
    left_chunks.extend(left.as_ref().iter().copied().flat_map(to_nibble_array));
    // Add the sentinel root
    let mut right_chunks = vec![0];
    right_chunks.extend(right.as_ref().iter().copied().flat_map(to_nibble_array));
    let root = in_mem_merkle.get_sentinel_address();
    let merkle = in_mem_merkle.get_merkle_mut();
    let mut u_ref = merkle.get_node(root).map_err(|_| ProofError::NoSuchNode)?;
    let mut parent = DiskAddress::null();

    let mut fork_left = Ordering::Equal;
    let mut fork_right = Ordering::Equal;

    let mut index = 0;
    loop {
        match &u_ref.inner() {
            #[allow(clippy::indexing_slicing)]
            NodeType::Branch(n) => {
                // If either the key of left proof or right proof doesn't match with
                // stop here, this is the forkpoint.
                let path = &*n.partial_path;

                if !path.is_empty() {
                    [fork_left, fork_right] = [&left_chunks[index..], &right_chunks[index..]]
                        .map(|chunks| chunks.chunks(path.len()).next().unwrap_or_default())
                        .map(|key| key.cmp(path));

                    if !fork_left.is_eq() || !fork_right.is_eq() {
                        break;
                    }

                    index += path.len();
                }

                // If either the node pointed by left proof or right proof is nil,
                // stop here and the forkpoint is the fullnode.
                #[allow(clippy::indexing_slicing)]
                let left_node = n.chd()[left_chunks[index] as usize];
                #[allow(clippy::indexing_slicing)]
                let right_node = n.chd()[right_chunks[index] as usize];

                match (left_node.as_ref(), right_node.as_ref()) {
                    (None, _) | (_, None) => break,
                    (left, right) if left != right => break,
                    _ => (),
                };

                parent = u_ref.as_ptr();
                u_ref = merkle.get_node(left_node.expect("left_node none"))?;
                index += 1;
            }

            #[allow(clippy::indexing_slicing)]
            NodeType::Leaf(n) => {
                let path = &*n.partial_path;

                [fork_left, fork_right] = [&left_chunks[index..], &right_chunks[index..]]
                    .map(|chunks| chunks.chunks(path.len()).next().unwrap_or_default())
                    .map(|key| key.cmp(path));

                break;
            }
        }
    }

    match &u_ref.inner() {
        NodeType::Branch(n) => {
            if fork_left.is_lt() && fork_right.is_lt() {
                return Err(ProofError::EmptyRange);
            }

            if fork_left.is_gt() && fork_right.is_gt() {
                return Err(ProofError::EmptyRange);
            }

            if fork_left.is_ne() && fork_right.is_ne() {
                // The fork point is root node, unset the entire trie
                if parent.is_null() {
                    return Ok(true);
                }

                let mut p_ref = merkle
                    .get_node(parent)
                    .map_err(|_| ProofError::NoSuchNode)?;
                #[allow(clippy::unwrap_used)]
                p_ref
                    .write(|p| {
                        let pp = p.inner_mut().as_branch_mut().expect("not a branch node");
                        #[allow(clippy::indexing_slicing)]
                        (pp.chd_mut()[left_chunks[index - 1] as usize] = None);
                        #[allow(clippy::indexing_slicing)]
                        (pp.chd_encoded_mut()[left_chunks[index - 1] as usize] = None);
                    })
                    .unwrap();

                return Ok(false);
            }

            let p = u_ref.as_ptr();
            index += n.partial_path.len();

            // Only one proof points to non-existent key.
            if fork_right.is_ne() {
                #[allow(clippy::indexing_slicing)]
                let left_node = n.chd()[left_chunks[index] as usize];

                drop(u_ref);
                #[allow(clippy::indexing_slicing)]
                unset_node_ref(merkle, p, left_node, &left_chunks[index..], 1, false)?;
                return Ok(false);
            }

            if fork_left.is_ne() {
                #[allow(clippy::indexing_slicing)]
                let right_node = n.chd()[right_chunks[index] as usize];

                drop(u_ref);
                #[allow(clippy::indexing_slicing)]
                unset_node_ref(merkle, p, right_node, &right_chunks[index..], 1, true)?;
                return Ok(false);
            };

            #[allow(clippy::indexing_slicing)]
            let left_node = n.chd()[left_chunks[index] as usize];
            #[allow(clippy::indexing_slicing)]
            let right_node = n.chd()[right_chunks[index] as usize];

            // unset all internal nodes calculated encoded value in the forkpoint
            #[allow(clippy::indexing_slicing, clippy::unwrap_used)]
            for i in left_chunks[index] + 1..right_chunks[index] {
                u_ref
                    .write(|u| {
                        let uu = u.inner_mut().as_branch_mut().unwrap();
                        #[allow(clippy::indexing_slicing)]
                        (uu.chd_mut()[i as usize] = None);
                        #[allow(clippy::indexing_slicing)]
                        (uu.chd_encoded_mut()[i as usize] = None);
                    })
                    .unwrap();
            }

            drop(u_ref);

            #[allow(clippy::indexing_slicing)]
            unset_node_ref(merkle, p, left_node, &left_chunks[index..], 1, false)?;

            #[allow(clippy::indexing_slicing)]
            unset_node_ref(merkle, p, right_node, &right_chunks[index..], 1, true)?;

            Ok(false)
        }

        NodeType::Leaf(_) => {
            if fork_left.is_lt() && fork_right.is_lt() {
                return Err(ProofError::EmptyRange);
            }

            if fork_left.is_gt() && fork_right.is_gt() {
                return Err(ProofError::EmptyRange);
            }

            let mut p_ref = merkle
                .get_node(parent)
                .map_err(|_| ProofError::NoSuchNode)?;

            #[allow(clippy::unwrap_used)]
            if fork_left.is_ne() && fork_right.is_ne() {
                p_ref
                    .write(|p| {
                        if let NodeType::Branch(n) = p.inner_mut() {
                            #[allow(clippy::indexing_slicing)]
                            (n.chd_mut()[left_chunks[index - 1] as usize] = None);
                            #[allow(clippy::indexing_slicing)]
                            (n.chd_encoded_mut()[left_chunks[index - 1] as usize] = None);
                        }
                    })
                    .unwrap();
            } else if fork_right.is_ne() {
                p_ref
                    .write(|p| {
                        let pp = p.inner_mut().as_branch_mut().expect("not a branch node");
                        #[allow(clippy::indexing_slicing)]
                        (pp.chd_mut()[left_chunks[index - 1] as usize] = None);
                        #[allow(clippy::indexing_slicing)]
                        (pp.chd_encoded_mut()[left_chunks[index - 1] as usize] = None);
                    })
                    .unwrap();
            } else if fork_left.is_ne() {
                p_ref
                    .write(|p| {
                        let pp = p.inner_mut().as_branch_mut().expect("not a branch node");
                        #[allow(clippy::indexing_slicing)]
                        (pp.chd_mut()[right_chunks[index - 1] as usize] = None);
                        #[allow(clippy::indexing_slicing)]
                        (pp.chd_encoded_mut()[right_chunks[index - 1] as usize] = None);
                    })
                    .unwrap();
            }

            Ok(false)
        }
    }
}

// unset removes all internal node references either the left most or right most.
// It can meet these scenarios:
//
//   - The given path is existent in the trie, unset the associated nodes with the
//     specific direction
//   - The given path is non-existent in the trie
//   - the fork point is a fullnode, the corresponding child pointed by path
//     is nil, return
//   - the fork point is a shortnode, the shortnode is included in the range,
//     keep the entire branch and return.
//   - the fork point is a shortnode, the shortnode is excluded in the range,
//     unset the entire branch.
fn unset_node_ref<K: AsRef<[u8]>, S: CachedStore, T: BinarySerde>(
    merkle: &Merkle<S, T>,
    parent: DiskAddress,
    node: Option<DiskAddress>,
    key: K,
    index: usize,
    remove_left: bool,
) -> Result<(), ProofError> {
    let Some(node) = node else {
        // If the node is nil, then it's a child of the fork point
        // fullnode(it's a non-existent branch).
        return Ok(());
    };

    let mut chunks = Vec::new();
    chunks.extend(key.as_ref());

    #[allow(clippy::unwrap_used)]
    let mut u_ref = merkle.get_node(node).map_err(|_| ProofError::NoSuchNode)?;
    let p = u_ref.as_ptr();

    if index >= chunks.len() {
        return Err(ProofError::InvalidProof);
    }

    #[allow(clippy::indexing_slicing)]
    match &u_ref.inner() {
        NodeType::Branch(n) if chunks[index..].starts_with(&n.partial_path) => {
            let index = index + n.partial_path.len();
            let child_index = chunks[index] as usize;

            let node = n.chd()[child_index];

            let iter = if remove_left {
                0..child_index
            } else {
                child_index + 1..16
            };

            #[allow(clippy::unwrap_used)]
            for i in iter {
                u_ref
                    .write(|u| {
                        let uu = u.inner_mut().as_branch_mut().unwrap();
                        #[allow(clippy::indexing_slicing)]
                        (uu.chd_mut()[i] = None);
                        #[allow(clippy::indexing_slicing)]
                        (uu.chd_encoded_mut()[i] = None);
                    })
                    .unwrap();
            }

            drop(u_ref);

            unset_node_ref(merkle, p, node, key, index + 1, remove_left)
        }

        NodeType::Branch(n) => {
            let cur_key = &n.partial_path;

            // Find the fork point, it's a non-existent branch.
            //
            // for (true, Ordering::Less)
            // The key of fork shortnode is less than the path
            // (it belongs to the range), unset the entire
            // branch. The parent must be a fullnode.
            //
            // for (false, Ordering::Greater)
            // The key of fork shortnode is greater than the
            // path(it belongs to the range), unset the entrie
            // branch. The parent must be a fullnode. Otherwise the
            // key is not part of the range and should remain in the
            // cached hash.
            #[allow(clippy::indexing_slicing)]
            let should_unset_entire_branch = matches!(
                (remove_left, cur_key.cmp(&chunks[index..])),
                (true, Ordering::Less) | (false, Ordering::Greater)
            );

            #[allow(clippy::indexing_slicing, clippy::unwrap_used)]
            if should_unset_entire_branch {
                let mut p_ref = merkle
                    .get_node(parent)
                    .map_err(|_| ProofError::NoSuchNode)?;

                p_ref
                    .write(|p| match p.inner_mut() {
                        NodeType::Branch(pp) => {
                            pp.chd_mut()[chunks[index - 1] as usize] = None;
                            pp.chd_encoded_mut()[chunks[index - 1] as usize] = None;
                        }
                        NodeType::Leaf(_) => (),
                    })
                    .unwrap();
            }

            Ok(())
        }

        NodeType::Leaf(n) => {
            let mut p_ref = merkle
                .get_node(parent)
                .map_err(|_| ProofError::NoSuchNode)?;
            let cur_key = n.path();

            // Similar to branch node, we need to compare the path to see if the node
            // needs to be unset.
            #[allow(clippy::indexing_slicing)]
            if !(chunks[index..]).starts_with(cur_key) {
                #[allow(clippy::indexing_slicing)]
                match (cur_key.cmp(&chunks[index..]), remove_left) {
                    (Ordering::Greater, false) | (Ordering::Less, true) => {
                        p_ref
                            .write(|p| {
                                let pp = p.inner_mut().as_branch_mut().expect("not a branch node");
                                let index = chunks[index - 1] as usize;
                                pp.chd_mut()[index] = None;
                                pp.chd_encoded_mut()[index] = None;
                            })
                            .expect("node write failure");
                    }
                    _ => (),
                }
            } else {
                p_ref
                    .write(|p| {
                        if let NodeType::Branch(n) = p.inner_mut() {
                            #[allow(clippy::indexing_slicing)]
                            let index = chunks[index - 1] as usize;

                            n.chd_mut()[index] = None;
                            n.chd_encoded_mut()[index] = None;
                        }
                    })
                    .expect("node write failure");
            }

            Ok(())
        }
    }
}<|MERGE_RESOLUTION|>--- conflicted
+++ resolved
@@ -105,55 +105,12 @@
 /// the `SubProof` should be the `Value` variant.
 
 #[derive(Debug)]
-<<<<<<< HEAD
 pub(crate) enum SubProof {
-    Data(Vec<u8>),
-=======
-enum SubProof {
     Value(Vec<u8>),
->>>>>>> 45e80141
     Hash(HashKey),
 }
 
 impl<N: AsRef<[u8]> + Send> Proof<N> {
-<<<<<<< HEAD
-=======
-    /// verify_proof checks merkle proofs. The given proof must contain the value for
-    /// key in a trie with the given root hash. VerifyProof returns an error if the
-    /// proof contains invalid trie nodes or the wrong value.
-    ///
-    /// The generic N represents the storage for the node
-    pub fn verify<K: AsRef<[u8]>>(
-        &self,
-        key: K,
-        root_hash: HashKey,
-    ) -> Result<Option<Vec<u8>>, ProofError> {
-        let mut key_nibbles = Nibbles::<0>::new(key.as_ref()).into_iter();
-
-        let mut cur_hash = root_hash;
-        let proofs_map = &self.0;
-
-        loop {
-            let cur_proof = proofs_map
-                .get(&cur_hash)
-                .ok_or(ProofError::ProofNodeMissing)?;
-
-            let node = NodeType::decode(cur_proof.as_ref())?;
-            // TODO: I think this will currently fail if the key is &[];
-            let (sub_proof, traversed_nibbles) = locate_subproof(key_nibbles, node)?;
-            key_nibbles = traversed_nibbles;
-
-            cur_hash = match sub_proof {
-                // Return when reaching the end of the key.
-                Some(SubProof::Value(value)) if key_nibbles.is_empty() => return Ok(Some(value)),
-                // The trie doesn't contain the key.
-                Some(SubProof::Hash(hash)) => hash,
-                _ => return Ok(None),
-            };
-        }
-    }
-
->>>>>>> 45e80141
     pub fn extend(&mut self, other: Proof<N>) {
         self.0.extend(other.0)
     }
