// Copyright (C) 2023, Ava Labs, Inc. All rights reserved.
// See the file LICENSE.md for licensing terms.

use std::cmp::Ordering;
use std::collections::HashMap;

use crate::shale::{disk_address::DiskAddress, ShaleError};
use crate::shale::{CachedStore, ObjWriteSizeError};
use crate::v2::api::HashKey;
use aiofut::AioError;
use nix::errno::Errno;
use sha3::Digest;
use thiserror::Error;

use crate::nibbles::Nibbles;
use crate::nibbles::NibblesIterator;
use crate::{
    db::DbError,
    merkle::{to_nibble_array, Merkle, MerkleError, Node, NodeType},
    merkle_util::{DataStoreError, InMemoryMerkle},
};

use super::{BinarySerde, EncodedNode};

#[derive(Debug, Error)]
pub enum ProofError {
    #[error("aio error: {0:?}")]
    AioError(AioError),
    #[error("decoding error")]
    DecodeError(#[from] bincode::Error),
    #[error("no such node")]
    NoSuchNode,
    #[error("proof node missing")]
    ProofNodeMissing,
    #[error("inconsistent proof data")]
    InconsistentProofData,
    #[error("non-monotonic range increase")]
    NonMonotonicIncreaseRange,
    #[error("invalid data")]
    InvalidData,
    #[error("invalid proof")]
    InvalidProof,
    #[error("invalid edge keys")]
    InvalidEdgeKeys,
    #[error("node insertion error")]
    NodesInsertionError,
    #[error("node not in trie")]
    NodeNotInTrie,
    #[error("invalid node {0:?}")]
    InvalidNode(#[from] MerkleError),
    #[error("empty range")]
    EmptyRange,
    #[error("fork left")]
    ForkLeft,
    #[error("fork right")]
    ForkRight,
    #[error("system error: {0:?}")]
    SystemError(Errno),
    #[error("shale error: {0:?}")]
    Shale(ShaleError),
    #[error("invalid root hash")]
    InvalidRootHash,
    #[error("{0}")]
    WriteError(#[from] ObjWriteSizeError),
}

impl From<DataStoreError> for ProofError {
    fn from(d: DataStoreError) -> ProofError {
        match d {
            DataStoreError::InsertionError => ProofError::NodesInsertionError,
            DataStoreError::RootHashError => ProofError::InvalidRootHash,
            _ => ProofError::InvalidProof,
        }
    }
}

impl From<DbError> for ProofError {
    fn from(d: DbError) -> ProofError {
        match d {
            DbError::Aio(e) => ProofError::AioError(e),
            DbError::InvalidParams => ProofError::InvalidProof,
            DbError::Merkle(e) => ProofError::InvalidNode(e),
            DbError::System(e) => ProofError::SystemError(e),
            DbError::KeyNotFound => ProofError::InvalidEdgeKeys,
            DbError::CreateError => ProofError::NoSuchNode,
            // TODO: fix better by adding a new error to ProofError
            #[allow(clippy::unwrap_used)]
            DbError::IO(e) => {
                ProofError::SystemError(nix::errno::Errno::from_raw(e.raw_os_error().unwrap()))
            }
            DbError::Shale(e) => ProofError::Shale(e),
            DbError::InvalidProposal => ProofError::InvalidProof,
        }
    }
}

/// A proof that a single key is present
///
/// The generic N represents the storage for the node
#[derive(Clone, Debug)]
pub struct Proof<N>(pub HashMap<HashKey, N>);

/// `SubProof` contains the value or the hash of a node that maps
/// to a single proof step. If reaches an end step during proof verification,
/// the `SubProof` should be the `Value` variant.

#[derive(Debug)]
pub(crate) enum SubProof {
    Value(Vec<u8>),
    Hash(HashKey),
}

impl<N: AsRef<[u8]> + Send> Proof<N> {
    pub fn extend(&mut self, other: Proof<N>) {
        self.0.extend(other.0)
    }

    pub fn verify_range_proof<K, V, T>(
        &self,
        root_hash: HashKey,
        first_key: K,
        last_key: K,
        keys: Vec<K>,
        vals: Vec<V>,
    ) -> Result<bool, ProofError>
    where
        K: AsRef<[u8]>,
        V: AsRef<[u8]>,
        T: BinarySerde,
        EncodedNode<T>: serde::Serialize + serde::de::DeserializeOwned,
    {
        if keys.len() != vals.len() {
            return Err(ProofError::InconsistentProofData);
        }

        // Ensure the received batch is monotonic increasing and contains no deletions
        #[allow(clippy::indexing_slicing)]
        if !keys.windows(2).all(|w| w[0].as_ref() < w[1].as_ref()) {
            return Err(ProofError::NonMonotonicIncreaseRange);
        }

        // Use in-memory merkle
        let mut in_mem_merkle = InMemoryMerkle::new(0x10000, 0x10000);

        // Special case, there is no edge proof at all. The given range is expected
        // to be the whole leaf-set in the trie.
        if self.0.is_empty() {
            for (index, k) in keys.iter().enumerate() {
                #[allow(clippy::indexing_slicing)]
                in_mem_merkle.insert(k, vals[index].as_ref().to_vec())?;
            }

            let merkle_root = &*in_mem_merkle.root_hash()?;

            return if merkle_root == &root_hash {
                Ok(false)
            } else {
                Err(ProofError::InvalidProof)
            };
        }

        // Special case when there is a provided edge proof but zero key/value pairs,
        // ensure there are no more accounts / slots in the trie.
        if keys.is_empty() {
            let proof_to_path =
                self.proof_to_path(first_key, root_hash, &mut in_mem_merkle, true)?;
            return match proof_to_path {
                Some(_) => Err(ProofError::InvalidData),
                None => Ok(false),
            };
        }

        // Special case, there is only one element and two edge keys are same.
        // In this case, we can't construct two edge paths. So handle it here.
        if keys.len() == 1 && first_key.as_ref() == last_key.as_ref() {
            let value =
                self.proof_to_path(first_key.as_ref(), root_hash, &mut in_mem_merkle, false)?;

            #[allow(clippy::indexing_slicing)]
            return if first_key.as_ref() != keys[0].as_ref() {
                // correct proof but invalid key
                Err(ProofError::InvalidEdgeKeys)
            } else {
                match value {
                    #[allow(clippy::indexing_slicing)]
                    Some(val) if val == vals[0].as_ref() => Ok(true),
                    None => Ok(false),
                    _ => Err(ProofError::InvalidData),
                }
            };
        }

        // Ok, in all other cases, we require two edge paths available.
        // First check the validity of edge keys.
        if first_key.as_ref() >= last_key.as_ref() {
            return Err(ProofError::InvalidEdgeKeys);
        }

        // Convert the edge proofs to edge trie paths. Then we can
        // have the same tree architecture with the original one.
        // For the first edge proof, non-existent proof is allowed.
        self.proof_to_path(first_key.as_ref(), root_hash, &mut in_mem_merkle, true)?;

        // Pass the root node here, the second path will be merged
        // with the first one. For the last edge proof, non-existent
        // proof is also allowed.
        self.proof_to_path(last_key.as_ref(), root_hash, &mut in_mem_merkle, true)?;

        // Remove all internal caculated values. All the removed parts should
        // be re-filled(or re-constructed) by the given leaves range.
        let fork_at_root =
            unset_internal(&mut in_mem_merkle, first_key.as_ref(), last_key.as_ref())?;

        // If the fork point is the root, the trie should be empty, start with a new one.
        if fork_at_root {
            in_mem_merkle = InMemoryMerkle::new(0x100000, 0x100000);
        }

        for (key, val) in keys.iter().zip(vals.iter()) {
            in_mem_merkle.insert(key.as_ref(), val.as_ref().to_vec())?;
        }

        // Calculate the hash
        let merkle_root = &*in_mem_merkle.root_hash()?;

        if merkle_root == &root_hash {
            Ok(true)
        } else {
            Err(ProofError::InvalidProof)
        }
    }

    /// proofToPath converts a merkle proof to trie node path. The main purpose of
    /// this function is recovering a node path from the merkle proof stream. All
    /// necessary nodes will be resolved and leave the remaining as hashnode.
    ///
    /// The given edge proof is allowed to be an existent or non-existent proof.
    fn proof_to_path<K, T>(
        &self,
        key: K,
        root_hash: HashKey,
        in_mem_merkle: &mut InMemoryMerkle<T>,
        allow_non_existent_node: bool,
    ) -> Result<Option<Vec<u8>>, ProofError>
    where
        K: AsRef<[u8]>,
        T: BinarySerde,
        EncodedNode<T>: serde::Serialize + serde::de::DeserializeOwned,
    {
        // Start with the sentinel root
        let sentinel = in_mem_merkle.get_sentinel_address();
        let merkle = in_mem_merkle.get_merkle_mut();
        let mut parent_node = merkle
            .get_node(sentinel)
            .map_err(|_| ProofError::NoSuchNode)?;

        let mut key_nibbles = Nibbles::<1>::new(key.as_ref()).into_iter().peekable();

        let mut child_hash = root_hash;
        let proof_nodes_map = &self.0;

        let sub_proof = loop {
            // Link the child to the parent based on the node type.
            // if a child is already linked, use it instead
            let child_node = match &parent_node.inner() {
                #[allow(clippy::indexing_slicing)]
                NodeType::Branch(n) => {
                    let Some(child_index) = key_nibbles.next().map(usize::from) else {
                        break None;
                    };

                    match n.chd()[child_index] {
                        // If the child already resolved, then use the existing node.
                        Some(node) => merkle.get_node(node)?,
                        None => {
                            // Look up the child's encoded bytes and decode to get the child.
                            let child_node_bytes = proof_nodes_map
                                .get(&child_hash)
                                .ok_or(ProofError::ProofNodeMissing)?;

                            let child_node = NodeType::decode(child_node_bytes.as_ref())?;

                            let child_node = merkle.put_node(Node::from(child_node))?;

                            // insert `child_node` to the appropriate index in the `parent_node`
                            parent_node.write(|node| {
                                #[allow(clippy::indexing_slicing)]
                                let node = node
                                    .inner_mut()
                                    .as_branch_mut()
                                    .expect("parent_node_ref must be a branch");
                                node.chd_mut()[child_index] = Some(child_node.as_ptr());
                            })?;

                            child_node
                        }
                    }
                }

                // We should not hit a leaf node as a parent.
                _ => return Err(ProofError::InvalidNode(MerkleError::ParentLeafBranch)),
            };

            // find the encoded subproof of the child if the partial path and nibbles match
            let encoded_sub_proof = match child_node.inner() {
                NodeType::Leaf(n) => {
                    break n
                        .partial_path
                        .iter()
                        .copied()
                        .eq(key_nibbles) // all nibbles have to match
                        .then(|| n.value().to_vec());
                }

                NodeType::Branch(n) => {
                    let paths_match = n
                        .partial_path
                        .iter()
                        .copied()
                        .all(|nibble| Some(nibble) == key_nibbles.next());

                    if !paths_match {
                        break None;
                    }

                    if let Some(index) = key_nibbles.peek() {
                        let subproof = n
                            .chd_encode()
                            .get(*index as usize)
                            .and_then(|inner| inner.as_ref())
                            .map(|value| &**value);

                        subproof
                    } else {
                        break n.value.as_ref().map(|value| value.to_vec());
                    }
                }
            };

            match encoded_sub_proof {
                None => break None,
                Some(encoded) => {
                    let hash = generate_subproof_hash(encoded)?;
                    child_hash = hash;
                }
            }

            parent_node = child_node;
        };

        match sub_proof {
            Some(value) => Ok(Some(value)),
            None if allow_non_existent_node => Ok(None),
            None => Err(ProofError::NodeNotInTrie),
        }
    }
}

<<<<<<< HEAD
fn decode_subproof<'a, S, T, N>(
    merkle: &'a Merkle<S, T>,
    proofs_map: &HashMap<HashKey, N>,
    child_hash: &HashKey,
) -> Result<NodeObjRef<'a>, ProofError>
where
    S: CachedStore,
    T: BinarySerde,
    EncodedNode<T>: serde::Serialize + serde::de::DeserializeOwned,
    N: AsRef<[u8]> + Send,
{
    let child_proof = proofs_map
        .get(child_hash)
        .ok_or(ProofError::ProofNodeMissing)?;
    let child_node = merkle.decode(child_proof.as_ref())?;
    let node = merkle.put_node(Node::from(child_node))?;
    Ok(node)
}

pub(crate) fn locate_subproof(
=======
fn locate_subproof(
>>>>>>> 513f097e
    mut key_nibbles: NibblesIterator<'_, 0>,
    node: NodeType,
) -> Result<(Option<SubProof>, NibblesIterator<'_, 0>), ProofError> {
    match node {
        NodeType::Leaf(n) => {
            let cur_key = &n.path().0;
            // Check if the key of current node match with the given key
            // and consume the current-key portion of the nibbles-iterator
            let does_not_match = key_nibbles.size_hint().0 < cur_key.len()
                || !cur_key.iter().all(|val| key_nibbles.next() == Some(*val));

            if does_not_match {
                return Ok((None, Nibbles::<0>::new(&[]).into_iter()));
            }

            let encoded: Vec<u8> = n.value().to_vec();

            let sub_proof = SubProof::Value(encoded);

            Ok((sub_proof.into(), key_nibbles))
        }
        NodeType::Branch(n) => {
            let partial_path = &n.partial_path.0;

            let does_not_match = key_nibbles.size_hint().0 < partial_path.len()
                || !partial_path
                    .iter()
                    .all(|val| key_nibbles.next() == Some(*val));

            if does_not_match {
                return Ok((None, Nibbles::<0>::new(&[]).into_iter()));
            }

            let Some(index) = key_nibbles.next().map(|nib| nib as usize) else {
                let encoded = n.value;

                let sub_proof = encoded.map(SubProof::Value);

                return Ok((sub_proof, key_nibbles));
            };

            // consume items returning the item at index
            #[allow(clippy::indexing_slicing)]
            let value = n.chd_encode()[index]
                .as_ref()
                .ok_or(ProofError::InvalidData)?;
            generate_subproof(value).map(|subproof| (Some(subproof), key_nibbles))
        }
    }
}

fn generate_subproof_hash(encoded: &[u8]) -> Result<HashKey, ProofError> {
    match encoded.len() {
        0..=31 => {
            let sub_hash = sha3::Keccak256::digest(encoded).into();
            Ok(sub_hash)
        }

        32 => {
            let sub_hash = encoded
                .try_into()
                .expect("slice length checked in match arm");

            Ok(sub_hash)
        }

        len => Err(ProofError::DecodeError(Box::new(
            bincode::ErrorKind::Custom(format!("invalid proof length: {len}")),
        ))),
    }
}

fn generate_subproof(encoded: &[u8]) -> Result<SubProof, ProofError> {
    Ok(SubProof::Hash(generate_subproof_hash(encoded)?))
}

// unset_internal removes all internal node references.
// It should be called after a trie is constructed with two edge paths. Also
// the given boundary keys must be the one used to construct the edge paths.
//
// It's the key step for range proof. The precalculated encoded value of all internal
// nodes should be removed. But if the proof is valid,
// the missing children will be filled, otherwise it will be thrown anyway.
//
// Note we have the assumption here the given boundary keys are different
// and right is larger than left.
//
// The return value indicates if the fork point is root node. If so, unset the
// entire trie.
fn unset_internal<K, T>(
    in_mem_merkle: &mut InMemoryMerkle<T>,
    left: K,
    right: K,
) -> Result<bool, ProofError>
where
    K: AsRef<[u8]>,
    T: BinarySerde,
    EncodedNode<T>: serde::Serialize + serde::de::DeserializeOwned,
{
    // Add the sentinel root
    let mut left_chunks = vec![0];
    left_chunks.extend(left.as_ref().iter().copied().flat_map(to_nibble_array));
    // Add the sentinel root
    let mut right_chunks = vec![0];
    right_chunks.extend(right.as_ref().iter().copied().flat_map(to_nibble_array));
    let root = in_mem_merkle.get_sentinel_address();
    let merkle = in_mem_merkle.get_merkle_mut();
    let mut u_ref = merkle.get_node(root).map_err(|_| ProofError::NoSuchNode)?;
    let mut parent = DiskAddress::null();

    let mut fork_left = Ordering::Equal;
    let mut fork_right = Ordering::Equal;

    let mut index = 0;
    loop {
        match &u_ref.inner() {
            #[allow(clippy::indexing_slicing)]
            NodeType::Branch(n) => {
                // If either the key of left proof or right proof doesn't match with
                // stop here, this is the forkpoint.
                let path = &*n.partial_path;

                if !path.is_empty() {
                    [fork_left, fork_right] = [&left_chunks[index..], &right_chunks[index..]]
                        .map(|chunks| chunks.chunks(path.len()).next().unwrap_or_default())
                        .map(|key| key.cmp(path));

                    if !fork_left.is_eq() || !fork_right.is_eq() {
                        break;
                    }

                    index += path.len();
                }

                // If either the node pointed by left proof or right proof is nil,
                // stop here and the forkpoint is the fullnode.
                #[allow(clippy::indexing_slicing)]
                let left_node = n.chd()[left_chunks[index] as usize];
                #[allow(clippy::indexing_slicing)]
                let right_node = n.chd()[right_chunks[index] as usize];

                match (left_node.as_ref(), right_node.as_ref()) {
                    (None, _) | (_, None) => break,
                    (left, right) if left != right => break,
                    _ => (),
                };

                parent = u_ref.as_ptr();
                u_ref = merkle.get_node(left_node.expect("left_node none"))?;
                index += 1;
            }

            #[allow(clippy::indexing_slicing)]
            NodeType::Leaf(n) => {
                let path = &*n.partial_path;

                [fork_left, fork_right] = [&left_chunks[index..], &right_chunks[index..]]
                    .map(|chunks| chunks.chunks(path.len()).next().unwrap_or_default())
                    .map(|key| key.cmp(path));

                break;
            }
        }
    }

    match &u_ref.inner() {
        NodeType::Branch(n) => {
            if fork_left.is_lt() && fork_right.is_lt() {
                return Err(ProofError::EmptyRange);
            }

            if fork_left.is_gt() && fork_right.is_gt() {
                return Err(ProofError::EmptyRange);
            }

            if fork_left.is_ne() && fork_right.is_ne() {
                // The fork point is root node, unset the entire trie
                if parent.is_null() {
                    return Ok(true);
                }

                let mut p_ref = merkle
                    .get_node(parent)
                    .map_err(|_| ProofError::NoSuchNode)?;
                #[allow(clippy::unwrap_used)]
                p_ref
                    .write(|p| {
                        let pp = p.inner_mut().as_branch_mut().expect("not a branch node");
                        #[allow(clippy::indexing_slicing)]
                        (pp.chd_mut()[left_chunks[index - 1] as usize] = None);
                        #[allow(clippy::indexing_slicing)]
                        (pp.chd_encoded_mut()[left_chunks[index - 1] as usize] = None);
                    })
                    .unwrap();

                return Ok(false);
            }

            let p = u_ref.as_ptr();
            index += n.partial_path.len();

            // Only one proof points to non-existent key.
            if fork_right.is_ne() {
                #[allow(clippy::indexing_slicing)]
                let left_node = n.chd()[left_chunks[index] as usize];

                drop(u_ref);
                #[allow(clippy::indexing_slicing)]
                unset_node_ref(merkle, p, left_node, &left_chunks[index..], 1, false)?;
                return Ok(false);
            }

            if fork_left.is_ne() {
                #[allow(clippy::indexing_slicing)]
                let right_node = n.chd()[right_chunks[index] as usize];

                drop(u_ref);
                #[allow(clippy::indexing_slicing)]
                unset_node_ref(merkle, p, right_node, &right_chunks[index..], 1, true)?;
                return Ok(false);
            };

            #[allow(clippy::indexing_slicing)]
            let left_node = n.chd()[left_chunks[index] as usize];
            #[allow(clippy::indexing_slicing)]
            let right_node = n.chd()[right_chunks[index] as usize];

            // unset all internal nodes calculated encoded value in the forkpoint
            #[allow(clippy::indexing_slicing, clippy::unwrap_used)]
            for i in left_chunks[index] + 1..right_chunks[index] {
                u_ref
                    .write(|u| {
                        let uu = u.inner_mut().as_branch_mut().unwrap();
                        #[allow(clippy::indexing_slicing)]
                        (uu.chd_mut()[i as usize] = None);
                        #[allow(clippy::indexing_slicing)]
                        (uu.chd_encoded_mut()[i as usize] = None);
                    })
                    .unwrap();
            }

            drop(u_ref);

            #[allow(clippy::indexing_slicing)]
            unset_node_ref(merkle, p, left_node, &left_chunks[index..], 1, false)?;

            #[allow(clippy::indexing_slicing)]
            unset_node_ref(merkle, p, right_node, &right_chunks[index..], 1, true)?;

            Ok(false)
        }

        NodeType::Leaf(_) => {
            if fork_left.is_lt() && fork_right.is_lt() {
                return Err(ProofError::EmptyRange);
            }

            if fork_left.is_gt() && fork_right.is_gt() {
                return Err(ProofError::EmptyRange);
            }

            let mut p_ref = merkle
                .get_node(parent)
                .map_err(|_| ProofError::NoSuchNode)?;

            #[allow(clippy::unwrap_used)]
            if fork_left.is_ne() && fork_right.is_ne() {
                p_ref
                    .write(|p| {
                        if let NodeType::Branch(n) = p.inner_mut() {
                            #[allow(clippy::indexing_slicing)]
                            (n.chd_mut()[left_chunks[index - 1] as usize] = None);
                            #[allow(clippy::indexing_slicing)]
                            (n.chd_encoded_mut()[left_chunks[index - 1] as usize] = None);
                        }
                    })
                    .unwrap();
            } else if fork_right.is_ne() {
                p_ref
                    .write(|p| {
                        let pp = p.inner_mut().as_branch_mut().expect("not a branch node");
                        #[allow(clippy::indexing_slicing)]
                        (pp.chd_mut()[left_chunks[index - 1] as usize] = None);
                        #[allow(clippy::indexing_slicing)]
                        (pp.chd_encoded_mut()[left_chunks[index - 1] as usize] = None);
                    })
                    .unwrap();
            } else if fork_left.is_ne() {
                p_ref
                    .write(|p| {
                        let pp = p.inner_mut().as_branch_mut().expect("not a branch node");
                        #[allow(clippy::indexing_slicing)]
                        (pp.chd_mut()[right_chunks[index - 1] as usize] = None);
                        #[allow(clippy::indexing_slicing)]
                        (pp.chd_encoded_mut()[right_chunks[index - 1] as usize] = None);
                    })
                    .unwrap();
            }

            Ok(false)
        }
    }
}

// unset removes all internal node references either the left most or right most.
// It can meet these scenarios:
//
//   - The given path is existent in the trie, unset the associated nodes with the
//     specific direction
//   - The given path is non-existent in the trie
//   - the fork point is a fullnode, the corresponding child pointed by path
//     is nil, return
//   - the fork point is a shortnode, the shortnode is included in the range,
//     keep the entire branch and return.
//   - the fork point is a shortnode, the shortnode is excluded in the range,
//     unset the entire branch.
fn unset_node_ref<K: AsRef<[u8]>, S: CachedStore, T: BinarySerde>(
    merkle: &Merkle<S, T>,
    parent: DiskAddress,
    node: Option<DiskAddress>,
    key: K,
    index: usize,
    remove_left: bool,
) -> Result<(), ProofError> {
    let Some(node) = node else {
        // If the node is nil, then it's a child of the fork point
        // fullnode(it's a non-existent branch).
        return Ok(());
    };

    let mut chunks = Vec::new();
    chunks.extend(key.as_ref());

    #[allow(clippy::unwrap_used)]
    let mut u_ref = merkle.get_node(node).map_err(|_| ProofError::NoSuchNode)?;
    let p = u_ref.as_ptr();

    if index >= chunks.len() {
        return Err(ProofError::InvalidProof);
    }

    #[allow(clippy::indexing_slicing)]
    match &u_ref.inner() {
        NodeType::Branch(n) if chunks[index..].starts_with(&n.partial_path) => {
            let index = index + n.partial_path.len();
            let child_index = chunks[index] as usize;

            let node = n.chd()[child_index];

            let iter = if remove_left {
                0..child_index
            } else {
                child_index + 1..16
            };

            #[allow(clippy::unwrap_used)]
            for i in iter {
                u_ref
                    .write(|u| {
                        let uu = u.inner_mut().as_branch_mut().unwrap();
                        #[allow(clippy::indexing_slicing)]
                        (uu.chd_mut()[i] = None);
                        #[allow(clippy::indexing_slicing)]
                        (uu.chd_encoded_mut()[i] = None);
                    })
                    .unwrap();
            }

            drop(u_ref);

            unset_node_ref(merkle, p, node, key, index + 1, remove_left)
        }

        NodeType::Branch(n) => {
            let cur_key = &n.partial_path;

            // Find the fork point, it's a non-existent branch.
            //
            // for (true, Ordering::Less)
            // The key of fork shortnode is less than the path
            // (it belongs to the range), unset the entire
            // branch. The parent must be a fullnode.
            //
            // for (false, Ordering::Greater)
            // The key of fork shortnode is greater than the
            // path(it belongs to the range), unset the entrie
            // branch. The parent must be a fullnode. Otherwise the
            // key is not part of the range and should remain in the
            // cached hash.
            #[allow(clippy::indexing_slicing)]
            let should_unset_entire_branch = matches!(
                (remove_left, cur_key.cmp(&chunks[index..])),
                (true, Ordering::Less) | (false, Ordering::Greater)
            );

            #[allow(clippy::indexing_slicing, clippy::unwrap_used)]
            if should_unset_entire_branch {
                let mut p_ref = merkle
                    .get_node(parent)
                    .map_err(|_| ProofError::NoSuchNode)?;

                p_ref
                    .write(|p| match p.inner_mut() {
                        NodeType::Branch(pp) => {
                            pp.chd_mut()[chunks[index - 1] as usize] = None;
                            pp.chd_encoded_mut()[chunks[index - 1] as usize] = None;
                        }
                        NodeType::Leaf(_) => (),
                    })
                    .unwrap();
            }

            Ok(())
        }

        NodeType::Leaf(n) => {
            let mut p_ref = merkle
                .get_node(parent)
                .map_err(|_| ProofError::NoSuchNode)?;
            let cur_key = n.path();

            // Similar to branch node, we need to compare the path to see if the node
            // needs to be unset.
            #[allow(clippy::indexing_slicing)]
            if !(chunks[index..]).starts_with(cur_key) {
                #[allow(clippy::indexing_slicing)]
                match (cur_key.cmp(&chunks[index..]), remove_left) {
                    (Ordering::Greater, false) | (Ordering::Less, true) => {
                        p_ref
                            .write(|p| {
                                let pp = p.inner_mut().as_branch_mut().expect("not a branch node");
                                let index = chunks[index - 1] as usize;
                                pp.chd_mut()[index] = None;
                                pp.chd_encoded_mut()[index] = None;
                            })
                            .expect("node write failure");
                    }
                    _ => (),
                }
            } else {
                p_ref
                    .write(|p| {
                        if let NodeType::Branch(n) = p.inner_mut() {
                            #[allow(clippy::indexing_slicing)]
                            let index = chunks[index - 1] as usize;

                            n.chd_mut()[index] = None;
                            n.chd_encoded_mut()[index] = None;
                        }
                    })
                    .expect("node write failure");
            }

            Ok(())
        }
    }
}<|MERGE_RESOLUTION|>--- conflicted
+++ resolved
@@ -278,7 +278,7 @@
                                 .get(&child_hash)
                                 .ok_or(ProofError::ProofNodeMissing)?;
 
-                            let child_node = NodeType::decode(child_node_bytes.as_ref())?;
+                            let child_node = merkle.decode(child_node_bytes.as_ref())?;
 
                             let child_node = merkle.put_node(Node::from(child_node))?;
 
@@ -356,30 +356,7 @@
     }
 }
 
-<<<<<<< HEAD
-fn decode_subproof<'a, S, T, N>(
-    merkle: &'a Merkle<S, T>,
-    proofs_map: &HashMap<HashKey, N>,
-    child_hash: &HashKey,
-) -> Result<NodeObjRef<'a>, ProofError>
-where
-    S: CachedStore,
-    T: BinarySerde,
-    EncodedNode<T>: serde::Serialize + serde::de::DeserializeOwned,
-    N: AsRef<[u8]> + Send,
-{
-    let child_proof = proofs_map
-        .get(child_hash)
-        .ok_or(ProofError::ProofNodeMissing)?;
-    let child_node = merkle.decode(child_proof.as_ref())?;
-    let node = merkle.put_node(Node::from(child_node))?;
-    Ok(node)
-}
-
 pub(crate) fn locate_subproof(
-=======
-fn locate_subproof(
->>>>>>> 513f097e
     mut key_nibbles: NibblesIterator<'_, 0>,
     node: NodeType,
 ) -> Result<(Option<SubProof>, NibblesIterator<'_, 0>), ProofError> {
