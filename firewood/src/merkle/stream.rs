--- conflicted
+++ resolved
@@ -1,11 +1,7 @@
 // Copyright (C) 2023, Ava Labs, Inc. All rights reserved.
 // See the file LICENSE.md for licensing terms.
 
-use super::{
-    node::{self, Node},
-    BranchNode, Merkle, NodeType,
-};
-use crate::nibbles::Nibbles;
+use super::{node::Node, BranchNode, Merkle, NodeType};
 use crate::{
     merkle::NodeObjRef,
     shale::{DiskAddress, ShaleStore},
@@ -104,7 +100,6 @@
                     .get_node(*merkle_root)
                     .map_err(|e| api::Error::InternalError(Box::new(e)))?;
 
-<<<<<<< HEAD
                 let mut branch_iter_stack: Vec<BranchIterator> = vec![];
 
                 // branch_iter_stack.push(BranchIterator {
@@ -134,30 +129,6 @@
                     .map_err(|e| api::Error::InternalError(Box::new(e)))?;
 
                 let mut key_nibbles_so_far: Vec<u8> = vec![];
-=======
-                // traverse the trie along each nibble until we find a node with a value
-                // TODO: merkle.iter_by_key(key) will simplify this entire code-block.
-                let (found_node, mut visited_node_path) = {
-                    let mut visited_node_path = vec![];
-
-                    let found_node = merkle
-                        .get_node_by_key_with_callbacks(
-                            root_node,
-                            &key,
-                            |node_addr, i| visited_node_path.push((node_addr, i)),
-                            |_, _| {},
-                        )
-                        .map_err(|e| api::Error::InternalError(Box::new(e)))?;
-
-                    let visited_node_path = visited_node_path
-                        .into_iter()
-                        .map(|(node, pos)| merkle.get_node(node).map(|node| (node, pos)))
-                        .collect::<Result<Vec<_>, _>>()
-                        .map_err(|e| api::Error::InternalError(Box::new(e)))?;
-
-                    (found_node, visited_node_path)
-                };
->>>>>>> 058d7ca1
 
                 loop {
                     let Some((node, pos)) = path_to_key.pop_front() else {
@@ -225,18 +196,7 @@
                     }
                 }
 
-<<<<<<< HEAD
                 self.key_state = IteratorState::Iterating { branch_iter_stack };
-=======
-                let found_key = nibble_iter_from_parents(&visited_node_path);
-                let found_key = key_from_nibble_iter(found_key);
-
-                if found_key > *key {
-                    visited_node_path.pop();
-                }
-
-                self.key_state = IteratorState::Iterating { visited_node_path };
->>>>>>> 058d7ca1
 
                 return self.poll_next(_cx);
             }
