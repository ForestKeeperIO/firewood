--- conflicted
+++ resolved
@@ -372,10 +372,6 @@
                     size: Meta::SIZE as u64,
                 })?;
 
-<<<<<<< HEAD
-        #[cfg(feature = "logger")]
-=======
->>>>>>> e99595e6
         trace!("[{mem:p}] Deserializing node at {offset}");
 
         let offset = offset + Meta::SIZE;
@@ -468,13 +464,7 @@
     }
 
     fn serialize(&self, to: &mut [u8]) -> Result<(), ShaleError> {
-<<<<<<< HEAD
-        #[cfg(feature = "logger")]
         trace!("[{self:p}] Serializing node");
-
-=======
-        trace!("[{self:p}] Serializing node");
->>>>>>> e99595e6
         let mut cur = Cursor::new(to);
 
         let mut attrs = match self.root_hash.get() {
