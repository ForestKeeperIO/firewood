// Copyright (C) 2023, Ava Labs, Inc. All rights reserved.
// See the file LICENSE.md for licensing terms.

use crate::{
    logger::trace,
<<<<<<< HEAD
    merkle::from_nibbles,
    shale::{disk_address::DiskAddress, CachedStore, ShaleError, Storable},
=======
    merkle::nibbles_to_bytes_iter,
    shale::{compact::CompactSpace, disk_address::DiskAddress, CachedStore, ShaleError, Storable},
>>>>>>> 796c80c9
};
use bincode::Options;
use bitflags::bitflags;
use bytemuck::{CheckedBitPattern, NoUninit, Pod, Zeroable};
use enum_as_inner::EnumAsInner;
use serde::{
    ser::{SerializeSeq, SerializeTuple},
    Deserialize, Serialize,
};
use std::{
    fmt::Debug,
    io::{Cursor, Write},
    marker::PhantomData,
    mem::size_of,
    sync::{
        atomic::{AtomicBool, Ordering},
        OnceLock,
    },
    vec,
};

mod branch;
mod leaf;
mod path;

pub use branch::BranchNode;
pub use leaf::{LeafNode, SIZE as LEAF_NODE_SIZE};
pub use path::Path;

use crate::nibbles::Nibbles;

use super::TRIE_HASH_LEN;

bitflags! {
    // should only ever be the size of a nibble
    struct Flags: u8 {
        const ODD_LEN  = 0b0001;
    }
}

#[derive(Debug, PartialEq, Eq, Clone)]
pub struct Data(pub(super) Vec<u8>);

impl std::ops::Deref for Data {
    type Target = [u8];
    fn deref(&self) -> &[u8] {
        &self.0
    }
}

impl From<Data> for Option<Vec<u8>> {
    fn from(val: Data) -> Self {
        Some(val.0)
    }
}

impl From<Vec<u8>> for Data {
    fn from(v: Vec<u8>) -> Self {
        Self(v)
    }
}

impl Data {
    pub fn into_inner(self) -> Vec<u8> {
        self.0
    }
}

#[derive(PartialEq, Eq, Clone, Debug, EnumAsInner)]
pub enum NodeType {
    Branch(Box<BranchNode>),
    Leaf(LeafNode),
}

impl NodeType {
<<<<<<< HEAD
    pub fn path_mut(&mut self) -> &mut PartialPath {
=======
    pub fn decode(buf: &[u8]) -> Result<NodeType, Error> {
        let items: Vec<Vec<u8>> = bincode::DefaultOptions::new().deserialize(buf)?;

        match items.len() {
            LEAF_NODE_SIZE => {
                let mut items = items.into_iter();

                #[allow(clippy::unwrap_used)]
                let decoded_key: Vec<u8> = items.next().unwrap();

                let decoded_key_nibbles = Nibbles::<0>::new(&decoded_key);

                let cur_key_path = Path::from_nibbles(decoded_key_nibbles.into_iter());

                let cur_key = cur_key_path.into_inner();
                #[allow(clippy::unwrap_used)]
                let data: Vec<u8> = items.next().unwrap();

                Ok(NodeType::Leaf(LeafNode::new(cur_key, data)))
            }
            // TODO: add path
            BranchNode::MSIZE => Ok(NodeType::Branch(BranchNode::decode(buf)?.into())),
            size => Err(Box::new(bincode::ErrorKind::Custom(format!(
                "invalid size: {size}"
            )))),
        }
    }

    pub fn encode<S: CachedStore>(&self, store: &CompactSpace<Node, S>) -> Vec<u8> {
        match &self {
            NodeType::Leaf(n) => n.encode(),
            NodeType::Branch(n) => n.encode(store),
        }
    }

    pub fn path_mut(&mut self) -> &mut Path {
>>>>>>> 796c80c9
        match self {
            NodeType::Branch(u) => &mut u.partial_path,
            NodeType::Leaf(node) => &mut node.partial_path,
        }
    }

    pub fn set_path(&mut self, path: Path) {
        match self {
            NodeType::Branch(u) => u.partial_path = path,
            NodeType::Leaf(node) => node.partial_path = path,
        }
    }

    pub fn set_data(&mut self, data: Data) {
        match self {
            NodeType::Branch(u) => u.value = Some(data),
            NodeType::Leaf(node) => node.data = data,
        }
    }
}

#[derive(Debug)]
pub struct Node {
    encoded: OnceLock<Vec<u8>>,
    is_encoded_longer_than_hash_len: OnceLock<bool>,
    // lazy_dirty is an atomicbool, but only writers ever set it
    // Therefore, we can always use Relaxed ordering. It's atomic
    // just to ensure Sync + Send.
    lazy_dirty: AtomicBool,
    pub(super) inner: NodeType,
}

impl Eq for Node {}

impl PartialEq for Node {
    fn eq(&self, other: &Self) -> bool {
        let is_dirty = self.is_dirty();

        let Node {
            encoded,
            is_encoded_longer_than_hash_len: _,
            lazy_dirty: _,
            inner,
        } = self;
        *encoded == other.encoded && is_dirty == other.is_dirty() && *inner == other.inner
    }
}

impl Clone for Node {
    fn clone(&self) -> Self {
        Self {
            is_encoded_longer_than_hash_len: self.is_encoded_longer_than_hash_len.clone(),
            encoded: self.encoded.clone(),
            lazy_dirty: AtomicBool::new(self.is_dirty()),
            inner: self.inner.clone(),
        }
    }
}

impl From<NodeType> for Node {
    fn from(inner: NodeType) -> Self {
        let mut s = Self {
            encoded: OnceLock::new(),
            is_encoded_longer_than_hash_len: OnceLock::new(),
            inner,
            lazy_dirty: AtomicBool::new(false),
        };
        s.rehash();
        s
    }
}

bitflags! {
    #[derive(Debug, Default, Clone, Copy, Pod, Zeroable)]
    #[repr(transparent)]
    struct NodeAttributes: u8 {
        const ENCODED_LENGTH_IS_KNOWN           = 0b001;
        const ENCODED_IS_LONG = 0b010;
    }
}

impl Node {
    pub(super) fn max_branch_node_size() -> u64 {
        let max_size: OnceLock<u64> = OnceLock::new();
        *max_size.get_or_init(|| {
            Self {
                encoded: OnceLock::new(),
                is_encoded_longer_than_hash_len: OnceLock::new(),
                inner: NodeType::Branch(
                    BranchNode {
                        partial_path: vec![].into(),
                        children: [Some(DiskAddress::null()); BranchNode::MAX_CHILDREN],
                        value: Some(Data(Vec::new())),
                        children_encoded: Default::default(),
                    }
                    .into(),
                ),
                lazy_dirty: AtomicBool::new(false),
            }
            .serialized_len()
        })
    }

    pub(super) fn rehash(&mut self) {
        self.encoded = OnceLock::new();
        self.is_encoded_longer_than_hash_len = OnceLock::new();
    }

    pub fn from_branch<B: Into<Box<BranchNode>>>(node: B) -> Self {
        Self::from(NodeType::Branch(node.into()))
    }

    pub fn from_leaf(leaf: LeafNode) -> Self {
        Self::from(NodeType::Leaf(leaf))
    }

    pub const fn inner(&self) -> &NodeType {
        &self.inner
    }

    pub fn inner_mut(&mut self) -> &mut NodeType {
        &mut self.inner
    }

    pub(super) fn new_from_hash(
        encoded: Option<Vec<u8>>,
        is_encoded_longer_than_hash_len: Option<bool>,
        inner: NodeType,
    ) -> Self {
        Self {
            encoded: match encoded.filter(|encoded| !encoded.is_empty()) {
                Some(e) => OnceLock::from(e),
                None => OnceLock::new(),
            },
            is_encoded_longer_than_hash_len: match is_encoded_longer_than_hash_len {
                Some(v) => OnceLock::from(v),
                None => OnceLock::new(),
            },
            inner,
            lazy_dirty: AtomicBool::new(false),
        }
    }

    pub(super) fn is_dirty(&self) -> bool {
        self.lazy_dirty.load(Ordering::Relaxed)
    }

    // TODO use or remove
    // pub(super) fn set_dirty(&self, is_dirty: bool) {
    //     self.lazy_dirty.store(is_dirty, Ordering::Relaxed)
    // }

    pub(crate) fn as_branch_mut(&mut self) -> &mut Box<BranchNode> {
        self.inner_mut()
            .as_branch_mut()
            .expect("must be a branch node")
    }
}

#[derive(Clone, Copy, CheckedBitPattern, NoUninit)]
#[repr(C, packed)]
struct Meta {
    attrs: NodeAttributes,
    encoded_len: u64,
    encoded: [u8; TRIE_HASH_LEN],
    type_id: NodeTypeId,
}

impl Meta {
    const SIZE: usize = size_of::<Self>();
}

mod type_id {
    use super::{CheckedBitPattern, NoUninit, NodeType};
    use crate::shale::ShaleError;

    #[derive(Clone, Copy, CheckedBitPattern, NoUninit)]
    #[repr(u8)]
    pub enum NodeTypeId {
        Branch = 0,
        Leaf = 1,
    }

    impl TryFrom<u8> for NodeTypeId {
        type Error = ShaleError;

        fn try_from(value: u8) -> Result<Self, Self::Error> {
            bytemuck::checked::try_cast::<_, Self>(value).map_err(|_| ShaleError::InvalidNodeType)
        }
    }

    impl From<&NodeType> for NodeTypeId {
        fn from(node_type: &NodeType) -> Self {
            match node_type {
                NodeType::Branch(_) => NodeTypeId::Branch,
                NodeType::Leaf(_) => NodeTypeId::Leaf,
            }
        }
    }
}

use type_id::NodeTypeId;

impl Storable for Node {
    fn deserialize<T: CachedStore>(offset: usize, mem: &T) -> Result<Self, ShaleError> {
        let meta_raw =
            mem.get_view(offset, Meta::SIZE as u64)
                .ok_or(ShaleError::InvalidCacheView {
                    offset,
                    size: Meta::SIZE as u64,
                })?;
        let meta_raw = meta_raw.as_deref();

        let meta = bytemuck::checked::try_from_bytes::<Meta>(&meta_raw)
            .map_err(|_| ShaleError::InvalidNodeMeta)?;

        let Meta {
            attrs,
            encoded_len,
            encoded,
            type_id,
        } = *meta;

        trace!("[{mem:p}] Deserializing node at {offset}");

        let offset = offset + Meta::SIZE;

        let encoded = if encoded_len > 0 {
            Some(encoded.iter().take(encoded_len as usize).copied().collect())
        } else {
            None
        };

        let is_encoded_longer_than_hash_len =
            if attrs.contains(NodeAttributes::ENCODED_LENGTH_IS_KNOWN) {
                attrs.contains(NodeAttributes::ENCODED_IS_LONG).into()
            } else {
                None
            };

        match type_id {
            NodeTypeId::Branch => {
                let inner = NodeType::Branch(Box::new(BranchNode::deserialize(offset, mem)?));

                Ok(Self::new_from_hash(
                    encoded,
                    is_encoded_longer_than_hash_len,
                    inner,
                ))
            }

            NodeTypeId::Leaf => {
                let inner = NodeType::Leaf(LeafNode::deserialize(offset, mem)?);
                let node = Self::new_from_hash(encoded, is_encoded_longer_than_hash_len, inner);

                Ok(node)
            }
        }
    }

    fn serialized_len(&self) -> u64 {
        Meta::SIZE as u64
            + match &self.inner {
                NodeType::Branch(n) => n.serialized_len(),
                NodeType::Leaf(n) => n.serialized_len(),
            }
    }

    fn serialize(&self, to: &mut [u8]) -> Result<(), ShaleError> {
        trace!("[{self:p}] Serializing node");
        let mut cursor = Cursor::new(to);

        let encoded = self
            .encoded
            .get()
            .filter(|encoded| encoded.len() < TRIE_HASH_LEN);

        let encoded_len = encoded.map(Vec::len).unwrap_or(0) as u64;

        let mut attrs = NodeAttributes::empty();
        if let Some(&is_encoded_longer_than_hash_len) = self.is_encoded_longer_than_hash_len.get() {
            attrs.insert(if is_encoded_longer_than_hash_len {
                NodeAttributes::ENCODED_IS_LONG
            } else {
                NodeAttributes::ENCODED_LENGTH_IS_KNOWN
            });
        }

        let encoded = std::array::from_fn({
            let mut encoded = encoded.into_iter().flatten().copied();
            move |_| encoded.next().unwrap_or(0)
        });

        let type_id = NodeTypeId::from(&self.inner);

        let meta = Meta {
            attrs,
            encoded_len,
            encoded,
            type_id,
        };

        cursor.write_all(bytemuck::bytes_of(&meta))?;

        match &self.inner {
            NodeType::Branch(n) => {
                let pos = cursor.position() as usize;

                #[allow(clippy::indexing_slicing)]
                n.serialize(&mut cursor.get_mut()[pos..])
            }

            NodeType::Leaf(n) => {
                let pos = cursor.position() as usize;

                #[allow(clippy::indexing_slicing)]
                n.serialize(&mut cursor.get_mut()[pos..])
            }
        }
    }
}

/// Contains the fields that we include in a node's hash.
/// If this is a leaf node, `children` is empty and `value` is Some.
/// If this is a branch node, `children` is non-empty.
#[derive(Debug)]
pub struct EncodedNode<T> {
<<<<<<< HEAD
    pub(crate) partial_path: PartialPath,
=======
    pub(crate) partial_path: Path,
>>>>>>> 796c80c9
    /// If a child is None, it doesn't exist.
    /// If it's Some, it's the value or value hash of the child.
    pub(crate) children: Box<[Option<Vec<u8>>; BranchNode::MAX_CHILDREN]>,
    pub(crate) value: Option<Vec<u8>>,
    pub(crate) phantom: PhantomData<T>,
}

impl<T> PartialEq for EncodedNode<T> {
    fn eq(&self, other: &Self) -> bool {
        self.partial_path == other.partial_path
            && self.children == other.children
            && self.value == other.value
    }
}

// Note that the serializer passed in should always be the same type as T in EncodedNode<T>.
impl Serialize for EncodedNode<PlainCodec> {
    fn serialize<S>(&self, serializer: S) -> Result<S::Ok, S::Error>
    where
        S: serde::Serializer,
    {
        let chd: Vec<(u64, Vec<u8>)> = self
            .children
            .iter()
            .enumerate()
<<<<<<< HEAD
            .filter_map(|(i, c)| c.as_ref().map(|c| (i as u64, c.to_vec())))
=======
            .filter_map(|(i, c)| c.as_ref().map(|c| (i as u64, c)))
            .map(|(i, c)| {
                if c.len() >= TRIE_HASH_LEN {
                    (i, Keccak256::digest(c).to_vec())
                } else {
                    (i, c.to_vec())
                }
            })
>>>>>>> 796c80c9
            .collect();

        let value = self.value.as_deref();

<<<<<<< HEAD
        let path: Vec<u8> = from_nibbles(&self.partial_path.encode()).collect();
=======
        let path: Vec<u8> = nibbles_to_bytes_iter(&self.partial_path.encode()).collect();
>>>>>>> 796c80c9

        let mut s = serializer.serialize_tuple(3)?;

        s.serialize_element(&chd)?;
        s.serialize_element(&value)?;
        s.serialize_element(&path)?;

        s.end()
    }
}

impl<'de> Deserialize<'de> for EncodedNode<PlainCodec> {
    fn deserialize<D>(deserializer: D) -> Result<Self, D::Error>
    where
        D: serde::Deserializer<'de>,
    {
        let chd: Vec<(u64, Vec<u8>)>;
        let value: Option<Vec<u8>>;
        let path: Vec<u8>;
<<<<<<< HEAD

        (chd, value, path) = Deserialize::deserialize(deserializer)?;

        let path = PartialPath::from_nibbles(Nibbles::<0>::new(&path).into_iter());

=======

        (chd, value, path) = Deserialize::deserialize(deserializer)?;

        let path = Path::from_nibbles(Nibbles::<0>::new(&path).into_iter());

>>>>>>> 796c80c9
        let mut children: [Option<Vec<u8>>; BranchNode::MAX_CHILDREN] = Default::default();
        #[allow(clippy::indexing_slicing)]
        for (i, chd) in chd {
            children[i as usize] = Some(chd);
        }

        Ok(Self {
            partial_path: path,
            children: children.into(),
            value,
            phantom: PhantomData,
        })
    }
}

// Note that the serializer passed in should always be the same type as T in EncodedNode<T>.
impl Serialize for EncodedNode<Bincode> {
    fn serialize<S: serde::Serializer>(&self, serializer: S) -> Result<S::Ok, S::Error> {
        let mut list = <[Vec<u8>; BranchNode::MAX_CHILDREN + 2]>::default();
        let children = self
            .children
            .iter()
            .enumerate()
            .filter_map(|(i, c)| c.as_ref().map(|c| (i, c)));

        #[allow(clippy::indexing_slicing)]
        for (i, child) in children {
<<<<<<< HEAD
            list[i] = child.to_vec();
=======
            if child.len() >= TRIE_HASH_LEN {
                let serialized_hash = Keccak256::digest(child).to_vec();
                list[i] = serialized_hash;
            } else {
                list[i] = child.to_vec();
            }
>>>>>>> 796c80c9
        }

        if let Some(val) = &self.value {
            list[BranchNode::MAX_CHILDREN] = val.clone();
        }

<<<<<<< HEAD
        let serialized_path = from_nibbles(&self.partial_path.encode()).collect();
=======
        let serialized_path = nibbles_to_bytes_iter(&self.partial_path.encode()).collect();
>>>>>>> 796c80c9
        list[BranchNode::MAX_CHILDREN + 1] = serialized_path;

        let mut seq = serializer.serialize_seq(Some(list.len()))?;

        for e in list {
            seq.serialize_element(&e)?;
        }

        seq.end()
    }
}

impl<'de> Deserialize<'de> for EncodedNode<Bincode> {
    fn deserialize<D>(deserializer: D) -> Result<Self, D::Error>
    where
        D: serde::Deserializer<'de>,
    {
        use serde::de::Error;

        let mut items: Vec<Vec<u8>> = Deserialize::deserialize(deserializer)?;
        let len = items.len();

        match len {
            LEAF_NODE_SIZE => {
                let mut items = items.into_iter();
                let Some(path) = items.next() else {
                    return Err(D::Error::custom(
                        "incorrect encoded type for leaf node path",
                    ));
                };
                let Some(data) = items.next() else {
                    return Err(D::Error::custom(
                        "incorrect encoded type for leaf node data",
                    ));
                };
<<<<<<< HEAD
                let path = PartialPath::from_nibbles(Nibbles::<0>::new(&path).into_iter());
=======
                let path = Path::from_nibbles(Nibbles::<0>::new(&path).into_iter());
>>>>>>> 796c80c9
                let children: [Option<Vec<u8>>; BranchNode::MAX_CHILDREN] = Default::default();
                Ok(Self {
                    partial_path: path,
                    children: children.into(),
                    value: Some(data),
                    phantom: PhantomData,
                })
            }

            BranchNode::MSIZE => {
                let path = items.pop().expect("length was checked above");
                let path = Path::from_nibbles(Nibbles::<0>::new(&path).into_iter());

                let value = items.pop().expect("length was checked above");
                let value = if value.is_empty() { None } else { Some(value) };

                let mut children: [Option<Vec<u8>>; BranchNode::MAX_CHILDREN] = Default::default();

                for (i, chd) in items.into_iter().enumerate() {
                    #[allow(clippy::indexing_slicing)]
                    (children[i] = Some(chd).filter(|chd| !chd.is_empty()));
                }

                Ok(Self {
                    partial_path: path,
                    children: children.into(),
                    value,
                    phantom: PhantomData,
                })
            }
            size => Err(D::Error::custom(format!("invalid size: {size}"))),
        }
    }
}

pub trait BinarySerde {
    type SerializeError: serde::ser::Error;
    type DeserializeError: serde::de::Error;

    fn new() -> Self;

    fn serialize<T: Serialize>(t: &T) -> Result<Vec<u8>, Self::SerializeError>
    where
        Self: Sized,
    {
        Self::new().serialize_impl(t)
    }

    fn deserialize<'de, T: Deserialize<'de>>(bytes: &'de [u8]) -> Result<T, Self::DeserializeError>
    where
        Self: Sized,
    {
        Self::new().deserialize_impl(bytes)
    }

    fn serialize_impl<T: Serialize>(&self, t: &T) -> Result<Vec<u8>, Self::SerializeError>;
    fn deserialize_impl<'de, T: Deserialize<'de>>(
        &self,
        bytes: &'de [u8],
    ) -> Result<T, Self::DeserializeError>;
}

#[derive(Default)]
pub struct Bincode(pub bincode::DefaultOptions);

impl Debug for Bincode {
    fn fmt(&self, f: &mut std::fmt::Formatter<'_>) -> Result<(), std::fmt::Error> {
        write!(f, "[bincode::DefaultOptions]")
    }
}

impl BinarySerde for Bincode {
    type SerializeError = bincode::Error;
    type DeserializeError = Self::SerializeError;

    fn new() -> Self {
        Self(bincode::DefaultOptions::new())
    }

    fn serialize_impl<T: Serialize>(&self, t: &T) -> Result<Vec<u8>, Self::SerializeError> {
        self.0.serialize(t)
    }

    fn deserialize_impl<'de, T: Deserialize<'de>>(
        &self,
        bytes: &'de [u8],
    ) -> Result<T, Self::DeserializeError> {
        self.0.deserialize(bytes)
    }
}

#[derive(Default)]
pub struct PlainCodec(pub bincode::DefaultOptions);

impl Debug for PlainCodec {
    fn fmt(&self, f: &mut std::fmt::Formatter<'_>) -> Result<(), std::fmt::Error> {
        write!(f, "PlainCodec")
    }
}

impl BinarySerde for PlainCodec {
    type SerializeError = bincode::Error;
    type DeserializeError = Self::SerializeError;

    fn new() -> Self {
        Self(bincode::DefaultOptions::new())
    }

    fn serialize_impl<T: Serialize>(&self, t: &T) -> Result<Vec<u8>, Self::SerializeError> {
        // Serializes the object directly into a Writer without include the length.
        let mut writer = Vec::new();
        self.0.serialize_into(&mut writer, t)?;
        Ok(writer)
    }

    fn deserialize_impl<'de, T: Deserialize<'de>>(
        &self,
        bytes: &'de [u8],
    ) -> Result<T, Self::DeserializeError> {
        self.0.deserialize(bytes)
    }
}

#[cfg(test)]
mod tests {
    use super::*;
    use crate::shale::cached::InMemLinearStore;
    use bincode::Error;
    use std::iter::repeat;
    use test_case::{test_case, test_matrix};

    #[test_matrix(
        [Nil, vec![], vec![0x01], (0..TRIE_HASH_LEN as u8).collect::<Vec<_>>(), (0..33).collect::<Vec<_>>()],
        [Nil, false, true]
    )]
    fn cached_node_data(
        encoded: impl Into<Option<Vec<u8>>>,
        is_encoded_longer_than_hash_len: impl Into<Option<bool>>,
    ) {
        let leaf = NodeType::Leaf(LeafNode::new(Path(vec![1, 2, 3]), Data(vec![4, 5])));
        let branch = NodeType::Branch(Box::new(BranchNode {
            partial_path: vec![].into(),
            children: [Some(DiskAddress::from(1)); BranchNode::MAX_CHILDREN],
            value: Some(Data(vec![1, 2, 3])),
            children_encoded: std::array::from_fn(|_| Some(vec![1])),
        }));

        let encoded = encoded.into();
        let is_encoded_longer_than_hash_len = is_encoded_longer_than_hash_len.into();

        let node = Node::new_from_hash(encoded.clone(), is_encoded_longer_than_hash_len, leaf);

        check_node_encoding(node);

        let node = Node::new_from_hash(encoded.clone(), is_encoded_longer_than_hash_len, branch);

        check_node_encoding(node);
    }

    #[test_matrix(
        (0..0, 0..15, 0..16, 0..31, 0..32),
        [0..0, 0..16, 0..32]
    )]
    fn leaf_node<Iter: Iterator<Item = u8>>(path: Iter, data: Iter) {
        let node = Node::from_leaf(LeafNode::new(
            Path(path.map(|x| x & 0xf).collect()),
            Data(data.collect()),
        ));

        check_node_encoding(node);
    }

    #[test_case(&[])]
    #[test_case(&[0x00])]
    #[test_case(&[0x0F])]
    #[test_case(&[0x00, 0x00])]
    #[test_case(&[0x01, 0x02])]
    #[test_case(&[0x00,0x0F])]
    #[test_case(&[0x0F,0x0F])]
    #[test_case(&[0x0F,0x01,0x0F])]
    fn encoded_branch_node_bincode_serialize(path_nibbles: &[u8]) -> Result<(), Error> {
        let node = EncodedNode::<Bincode> {
<<<<<<< HEAD
            partial_path: PartialPath(path_nibbles.to_vec()),
=======
            partial_path: Path(path_nibbles.to_vec()),
>>>>>>> 796c80c9
            children: Default::default(),
            value: Some(vec![1, 2, 3, 4]),
            phantom: PhantomData,
        };

        let node_bytes = Bincode::serialize(&node)?;

        let deserialized_node: EncodedNode<Bincode> = Bincode::deserialize(&node_bytes)?;

        assert_eq!(&node, &deserialized_node);

        Ok(())
    }

    #[test_matrix(
        [&[], &[0xf], &[0xf, 0xf]],
        [vec![], vec![1,0,0,0,0,0,0,1], vec![1,0,0,0,0,0,0,0,0,0,0,0,0,0,0,1], repeat(1).take(16).collect()],
        [Nil, 0, 15],
        [
            std::array::from_fn(|_| None),
            std::array::from_fn(|_| Some(vec![1])),
            [Some(vec![1]), None, None, None, None, None, None, None, None, None, None, None, None, None, None, Some(vec![1])],
            std::array::from_fn(|_| Some(vec![1; 32])),
            std::array::from_fn(|_| Some(vec![1; 33]))
        ]
    )]
    fn branch_encoding(
        path: &[u8],
        children: Vec<usize>,
        value: impl Into<Option<u8>>,
        children_encoded: [Option<Vec<u8>>; BranchNode::MAX_CHILDREN],
    ) {
        let partial_path = Path(path.iter().copied().map(|x| x & 0xf).collect());

        let mut children = children.into_iter().map(|x| {
            if x == 0 {
                None
            } else {
                Some(DiskAddress::from(x))
            }
        });

        let children = std::array::from_fn(|_| children.next().flatten());

        let value = value
            .into()
            .map(|x| Data(std::iter::repeat(x).take(x as usize).collect()));

        let node = Node::from_branch(BranchNode {
            partial_path,
            children,
            value,
            children_encoded,
        });

        check_node_encoding(node);
    }

    fn check_node_encoding(node: Node) {
        let serialized_len = node.serialized_len();

        let mut bytes = vec![0; serialized_len as usize];
        node.serialize(&mut bytes).expect("node should serialize");

        let mut mem = InMemLinearStore::new(serialized_len, 0);
        mem.write(0, &bytes).expect("write should succed");

        let mut hydrated_node = Node::deserialize(0, &mem).expect("node should deserialize");

        let encoded = node
            .encoded
            .get()
            .filter(|encoded| encoded.len() >= TRIE_HASH_LEN);

        match encoded {
            // long-encoded won't be serialized
            Some(encoded) if hydrated_node.encoded.get().is_none() => {
                hydrated_node.encoded = OnceLock::from(encoded.clone());
            }
            _ => (),
        }

        assert_eq!(node, hydrated_node);
    }

    struct Nil;

    macro_rules! impl_nil_for {
        // match a comma separated list of types
        ($($t:ty),* $(,)?) => {
            $(
                impl From<Nil> for Option<$t> {
                    fn from(_val: Nil) -> Self {
                        None
                    }
                }
            )*
        };
    }

    impl_nil_for!([u8; 32], Vec<u8>, usize, u8, bool);
}<|MERGE_RESOLUTION|>--- conflicted
+++ resolved
@@ -3,13 +3,8 @@
 
 use crate::{
     logger::trace,
-<<<<<<< HEAD
-    merkle::from_nibbles,
+    merkle::nibbles_to_bytes_iter,
     shale::{disk_address::DiskAddress, CachedStore, ShaleError, Storable},
-=======
-    merkle::nibbles_to_bytes_iter,
-    shale::{compact::CompactSpace, disk_address::DiskAddress, CachedStore, ShaleError, Storable},
->>>>>>> 796c80c9
 };
 use bincode::Options;
 use bitflags::bitflags;
@@ -85,46 +80,7 @@
 }
 
 impl NodeType {
-<<<<<<< HEAD
-    pub fn path_mut(&mut self) -> &mut PartialPath {
-=======
-    pub fn decode(buf: &[u8]) -> Result<NodeType, Error> {
-        let items: Vec<Vec<u8>> = bincode::DefaultOptions::new().deserialize(buf)?;
-
-        match items.len() {
-            LEAF_NODE_SIZE => {
-                let mut items = items.into_iter();
-
-                #[allow(clippy::unwrap_used)]
-                let decoded_key: Vec<u8> = items.next().unwrap();
-
-                let decoded_key_nibbles = Nibbles::<0>::new(&decoded_key);
-
-                let cur_key_path = Path::from_nibbles(decoded_key_nibbles.into_iter());
-
-                let cur_key = cur_key_path.into_inner();
-                #[allow(clippy::unwrap_used)]
-                let data: Vec<u8> = items.next().unwrap();
-
-                Ok(NodeType::Leaf(LeafNode::new(cur_key, data)))
-            }
-            // TODO: add path
-            BranchNode::MSIZE => Ok(NodeType::Branch(BranchNode::decode(buf)?.into())),
-            size => Err(Box::new(bincode::ErrorKind::Custom(format!(
-                "invalid size: {size}"
-            )))),
-        }
-    }
-
-    pub fn encode<S: CachedStore>(&self, store: &CompactSpace<Node, S>) -> Vec<u8> {
-        match &self {
-            NodeType::Leaf(n) => n.encode(),
-            NodeType::Branch(n) => n.encode(store),
-        }
-    }
-
     pub fn path_mut(&mut self) -> &mut Path {
->>>>>>> 796c80c9
         match self {
             NodeType::Branch(u) => &mut u.partial_path,
             NodeType::Leaf(node) => &mut node.partial_path,
@@ -452,11 +408,7 @@
 /// If this is a branch node, `children` is non-empty.
 #[derive(Debug)]
 pub struct EncodedNode<T> {
-<<<<<<< HEAD
-    pub(crate) partial_path: PartialPath,
-=======
     pub(crate) partial_path: Path,
->>>>>>> 796c80c9
     /// If a child is None, it doesn't exist.
     /// If it's Some, it's the value or value hash of the child.
     pub(crate) children: Box<[Option<Vec<u8>>; BranchNode::MAX_CHILDREN]>,
@@ -482,27 +434,12 @@
             .children
             .iter()
             .enumerate()
-<<<<<<< HEAD
             .filter_map(|(i, c)| c.as_ref().map(|c| (i as u64, c.to_vec())))
-=======
-            .filter_map(|(i, c)| c.as_ref().map(|c| (i as u64, c)))
-            .map(|(i, c)| {
-                if c.len() >= TRIE_HASH_LEN {
-                    (i, Keccak256::digest(c).to_vec())
-                } else {
-                    (i, c.to_vec())
-                }
-            })
->>>>>>> 796c80c9
             .collect();
 
         let value = self.value.as_deref();
 
-<<<<<<< HEAD
-        let path: Vec<u8> = from_nibbles(&self.partial_path.encode()).collect();
-=======
         let path: Vec<u8> = nibbles_to_bytes_iter(&self.partial_path.encode()).collect();
->>>>>>> 796c80c9
 
         let mut s = serializer.serialize_tuple(3)?;
 
@@ -522,19 +459,11 @@
         let chd: Vec<(u64, Vec<u8>)>;
         let value: Option<Vec<u8>>;
         let path: Vec<u8>;
-<<<<<<< HEAD
 
         (chd, value, path) = Deserialize::deserialize(deserializer)?;
 
-        let path = PartialPath::from_nibbles(Nibbles::<0>::new(&path).into_iter());
-
-=======
-
-        (chd, value, path) = Deserialize::deserialize(deserializer)?;
-
         let path = Path::from_nibbles(Nibbles::<0>::new(&path).into_iter());
 
->>>>>>> 796c80c9
         let mut children: [Option<Vec<u8>>; BranchNode::MAX_CHILDREN] = Default::default();
         #[allow(clippy::indexing_slicing)]
         for (i, chd) in chd {
@@ -562,27 +491,14 @@
 
         #[allow(clippy::indexing_slicing)]
         for (i, child) in children {
-<<<<<<< HEAD
             list[i] = child.to_vec();
-=======
-            if child.len() >= TRIE_HASH_LEN {
-                let serialized_hash = Keccak256::digest(child).to_vec();
-                list[i] = serialized_hash;
-            } else {
-                list[i] = child.to_vec();
-            }
->>>>>>> 796c80c9
         }
 
         if let Some(val) = &self.value {
             list[BranchNode::MAX_CHILDREN] = val.clone();
         }
 
-<<<<<<< HEAD
-        let serialized_path = from_nibbles(&self.partial_path.encode()).collect();
-=======
         let serialized_path = nibbles_to_bytes_iter(&self.partial_path.encode()).collect();
->>>>>>> 796c80c9
         list[BranchNode::MAX_CHILDREN + 1] = serialized_path;
 
         let mut seq = serializer.serialize_seq(Some(list.len()))?;
@@ -618,11 +534,7 @@
                         "incorrect encoded type for leaf node data",
                     ));
                 };
-<<<<<<< HEAD
-                let path = PartialPath::from_nibbles(Nibbles::<0>::new(&path).into_iter());
-=======
                 let path = Path::from_nibbles(Nibbles::<0>::new(&path).into_iter());
->>>>>>> 796c80c9
                 let children: [Option<Vec<u8>>; BranchNode::MAX_CHILDREN] = Default::default();
                 Ok(Self {
                     partial_path: path,
@@ -805,11 +717,7 @@
     #[test_case(&[0x0F,0x01,0x0F])]
     fn encoded_branch_node_bincode_serialize(path_nibbles: &[u8]) -> Result<(), Error> {
         let node = EncodedNode::<Bincode> {
-<<<<<<< HEAD
-            partial_path: PartialPath(path_nibbles.to_vec()),
-=======
             partial_path: Path(path_nibbles.to_vec()),
->>>>>>> 796c80c9
             children: Default::default(),
             value: Some(vec![1, 2, 3, 4]),
             phantom: PhantomData,
