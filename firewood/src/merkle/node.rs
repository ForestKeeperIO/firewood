--- conflicted
+++ resolved
@@ -52,44 +52,6 @@
 }
 
 impl NodeType {
-<<<<<<< HEAD
-=======
-    pub fn decode(buf: &[u8]) -> Result<NodeType, Error> {
-        let items: Vec<Vec<u8>> = bincode::DefaultOptions::new().deserialize(buf)?;
-
-        match items.len() {
-            LEAF_NODE_SIZE => {
-                let mut items = items.into_iter();
-
-                #[allow(clippy::unwrap_used)]
-                let decoded_key: Vec<u8> = items.next().unwrap();
-
-                let decoded_key_nibbles = Nibbles::<0>::new(&decoded_key);
-
-                let cur_key_path = Path::from_nibbles(decoded_key_nibbles.into_iter());
-
-                let cur_key = cur_key_path.into_inner();
-                #[allow(clippy::unwrap_used)]
-                let value: Vec<u8> = items.next().unwrap();
-
-                Ok(NodeType::Leaf(LeafNode::new(cur_key, value)))
-            }
-            // TODO: add path
-            BranchNode::MSIZE => Ok(NodeType::Branch(BranchNode::decode(buf)?.into())),
-            size => Err(Box::new(bincode::ErrorKind::Custom(format!(
-                "invalid size: {size}"
-            )))),
-        }
-    }
-
-    pub fn encode<S: CachedStore>(&self, store: &CompactSpace<Node, S>) -> Vec<u8> {
-        match &self {
-            NodeType::Leaf(n) => n.encode(),
-            NodeType::Branch(n) => n.encode(store),
-        }
-    }
-
->>>>>>> 45e80141
     pub fn path_mut(&mut self) -> &mut Path {
         match self {
             NodeType::Branch(u) => &mut u.partial_path,
