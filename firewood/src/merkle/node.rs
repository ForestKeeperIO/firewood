--- conflicted
+++ resolved
@@ -592,15 +592,9 @@
                     Encoded::default()
                 };
 
-<<<<<<< HEAD
-                let partial_path = from_nibbles(&path.encode(false)).collect();
-
-                list[BranchNode::MAX_CHILDREN + 1] = Encoded::Raw(partial_path);
-=======
                 let serialized_path = from_nibbles(&path.encode(true)).collect();
 
                 list[BranchNode::MAX_CHILDREN + 1] = Encoded::Raw(serialized_path);
->>>>>>> 03c5b858
 
                 let mut seq = serializer.serialize_seq(Some(list.len()))?;
 
@@ -795,6 +789,7 @@
 mod tests {
     use super::*;
     use crate::shale::cached::PlainMem;
+    use bincode::Error;
     use std::iter::repeat;
     use test_case::{test_case, test_matrix};
 
