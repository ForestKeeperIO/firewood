--- conflicted
+++ resolved
@@ -13,12 +13,7 @@
 use std::num::NonZeroUsize;
 use std::sync::RwLock;
 
-<<<<<<< HEAD
-#[cfg(feature = "logger")]
-use log::trace;
-=======
 use crate::logger::trace;
->>>>>>> e99595e6
 
 #[derive(Debug)]
 pub struct CompactHeader {
@@ -609,12 +604,7 @@
         #[allow(clippy::unwrap_used)]
         let addr = self.inner.write().unwrap().alloc(size)?;
 
-<<<<<<< HEAD
-        #[cfg(feature = "logger")]
-        trace!("[{:p}] New item at {addr} size {size}", &self.obj_cache);
-=======
         trace!("{self:p} put_item at {addr} size {size}");
->>>>>>> e99595e6
 
         #[allow(clippy::unwrap_used)]
         let obj = {
