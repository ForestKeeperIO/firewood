--- conflicted
+++ resolved
@@ -156,10 +156,6 @@
                 children,
                 value,
             } => {
-<<<<<<< HEAD
-=======
-                let path = PartialPath::decode(&path);
->>>>>>> 4d874245
                 let value = value.map(|v| v.0);
                 let branch = NodeType::Branch(
                     BranchNode::new(path, [None; BranchNode::MAX_CHILDREN], value, *children)
@@ -220,12 +216,12 @@
         Ok(if let Some(root) = root {
             let mut node = self.get_node(root)?;
             let res = self.to_hash(node.inner())?;
-            // #[allow(clippy::unwrap_used)]
             // if node.is_dirty() {
             //     node.write(|_| {}).unwrap();
             //     node.set_dirty(false);
             // }
             // TODO only write if dirty, or remove notion of dirty
+            #[allow(clippy::unwrap_used)]
             node.write(|_| {}).unwrap();
             res
         } else {
