// Copyright (C) 2023, Ava Labs, Inc. All rights reserved.
// See the file LICENSE.md for licensing terms.
use crate::nibbles::Nibbles;
use crate::shale::compact::CompactSpace;
use crate::shale::CachedStore;
use crate::shale::{self, disk_address::DiskAddress, ObjWriteSizeError, ShaleError};
use crate::storage::{StoreRevMut, StoreRevShared};
use crate::v2::api::{self, HashKey};
use futures::{StreamExt, TryStreamExt};
use sha3::{Digest, Keccak256};
use std::{
    collections::HashMap, future::ready, io::Write, iter::once, marker::PhantomData, sync::OnceLock,
};
use thiserror::Error;

mod node;
pub mod proof;
mod stream;
mod trie_hash;

pub use node::{
<<<<<<< HEAD
    BinarySerde, Bincode, BranchNode, Data, EncodedNode, LeafNode, Node, NodeType, PartialPath,
=======
    BinarySerde, Bincode, BranchNode, Data, EncodedNode, LeafNode, Node, NodeType, Path,
>>>>>>> 796c80c9
};
pub use proof::{Proof, ProofError};
pub use stream::MerkleKeyValueStream;
pub use trie_hash::{TrieHash, TRIE_HASH_LEN};

use self::proof::{locate_subproof, SubProof};
use self::stream::PathIterator;

type NodeObjRef<'a> = shale::ObjRef<'a, Node>;
type ParentRefs<'a> = Vec<(NodeObjRef<'a>, u8)>;
type ParentAddresses = Vec<(DiskAddress, u8)>;

pub type Key = Box<[u8]>;
type Value = Vec<u8>;

#[derive(Debug, Error)]
pub enum MerkleError {
    #[error("merkle datastore error: {0:?}")]
    Shale(#[from] ShaleError),
    #[error("read only")]
    ReadOnly,
    #[error("node not a branch node")]
    NotBranchNode,
    #[error("format error: {0:?}")]
    Format(#[from] std::io::Error),
    #[error("parent should not be a leaf branch")]
    ParentLeafBranch,
    #[error("removing internal node references failed")]
    UnsetInternal,
    #[error("error updating nodes: {0}")]
    WriteError(#[from] ObjWriteSizeError),
    #[error("merkle serde error: {0}")]
    BinarySerdeError(String),
}

macro_rules! write_node {
    ($self: expr, $r: expr, $modify: expr, $parents: expr, $deleted: expr) => {
        if let Err(_) = $r.write($modify) {
            let ptr = $self.put_node($r.clone())?.as_ptr();
            set_parent(ptr, $parents);
            $deleted.push($r.as_ptr());
            true
        } else {
            false
        }
    };
}

#[derive(Debug)]
pub struct Merkle<S, T> {
    store: CompactSpace<Node, S>,
    phantom: PhantomData<T>,
}

impl<T> From<Merkle<StoreRevMut, T>> for Merkle<StoreRevShared, T> {
    fn from(value: Merkle<StoreRevMut, T>) -> Self {
        let store = value.store.into();
        Merkle {
            store,
            phantom: PhantomData,
        }
    }
}

impl<S: CachedStore, T> Merkle<S, T> {
    pub fn get_node(&self, ptr: DiskAddress) -> Result<NodeObjRef, MerkleError> {
        self.store.get_item(ptr).map_err(Into::into)
    }

    pub fn put_node(&self, node: Node) -> Result<NodeObjRef, MerkleError> {
        self.store.put_item(node, 0).map_err(Into::into)
    }

    fn free_node(&mut self, ptr: DiskAddress) -> Result<(), MerkleError> {
        self.store.free_item(ptr).map_err(Into::into)
    }
}

impl<'de, S, T> Merkle<S, T>
where
    S: CachedStore,
    T: BinarySerde,
    EncodedNode<T>: serde::Serialize + serde::Deserialize<'de>,
{
    pub const fn new(store: CompactSpace<Node, S>) -> Self {
        Self {
            store,
            phantom: PhantomData,
        }
    }

    fn encode(&self, _path: PartialPath, node: &NodeType) -> Result<Vec<u8>, MerkleError> {
        let encoded = match node {
            NodeType::Leaf(n) => {
                let children: [Option<Vec<u8>>; BranchNode::MAX_CHILDREN] = Default::default();
                EncodedNode {
<<<<<<< HEAD
                    partial_path: n.partial_path.clone(), // TODO pass whole path not partial path
=======
                    partial_path: n.partial_path.clone(),
>>>>>>> 796c80c9
                    children: Box::new(children),
                    value: n.data.clone().into(),
                    phantom: PhantomData,
                }
            }

            NodeType::Branch(n) => {
                // pair up DiskAddresses with encoded children and pick the right one
                let encoded_children = n.chd().iter().zip(n.children_encoded.iter()).enumerate();
                let children = encoded_children
                    .map(|(_child_index, (child_addr, encoded_child))| {
                        child_addr
                            // if there's a child disk address here, get the encoded bytes
                            .map(|addr| {
                                self.get_node(addr)
                                    .and_then(|node| {
                                        let partial_path = match node.inner() {
                                            NodeType::Leaf(n) => n.partial_path.clone(),
                                            NodeType::Branch(n) => n.partial_path.clone(),
                                        };

                                        self.encode(partial_path, node.inner())

                                        // TODO remove the above and use the below.
                                        // We want to eventually pass the node's whole path into the encode function
                                        // rather than its partial path so the encoding matches merkledb.
                                        // let partial_path = match node.inner() {
                                        //     NodeType::Leaf(n) => n.partial_path.iter().copied(),
                                        //     NodeType::Branch(n) => n.partial_path.iter().copied(),
                                        // };

                                        // let child_path = path
                                        //     .iter()
                                        //     .copied()
                                        //     .chain(once(child_index as u8))
                                        //     .chain(partial_path)
                                        //     .collect::<Vec<u8>>();

                                        // self.encode(PartialPath(child_path), node.inner())
                                    })
                                    .map(|node_bytes| {
                                        if node_bytes.len() >= TRIE_HASH_LEN {
                                            Keccak256::digest(&node_bytes).to_vec()
                                        } else {
                                            node_bytes
                                        }
                                    })
                            })
                            // or look for the pre-fetched bytes
                            .or_else(|| encoded_child.as_ref().map(|child| Ok(child.to_vec())))
                            .transpose()
                    })
                    .collect::<Result<Vec<Option<Vec<u8>>>, MerkleError>>()?
                    .try_into()
                    .expect("MAX_CHILDREN will always be yielded");

                let value = n.value.as_ref().map(|v| v.0.clone());
                EncodedNode {
<<<<<<< HEAD
                    partial_path: n.partial_path.clone(), // TODO pass whole path not partial path
=======
                    partial_path: n.partial_path.clone(),
>>>>>>> 796c80c9
                    children,
                    value,
                    phantom: PhantomData,
                }
            }
        };

        T::serialize(&encoded).map_err(|e| MerkleError::BinarySerdeError(e.to_string()))
    }

    fn decode(&self, buf: &'de [u8]) -> Result<NodeType, MerkleError> {
        let encoded: EncodedNode<T> =
            T::deserialize(buf).map_err(|e| MerkleError::BinarySerdeError(e.to_string()))?;

        if encoded.children.iter().all(|b| b.is_none()) {
            // This is a leaf node
            return Ok(NodeType::Leaf(LeafNode::new(
                encoded.partial_path,
                Data(encoded.value.expect("leaf nodes must always have a value")),
            )));
        }

        Ok(NodeType::Branch(
            BranchNode::new(
                encoded.partial_path,
                [None; BranchNode::MAX_CHILDREN],
                encoded.value,
                *encoded.children,
            )
            .into(),
        ))
    }
}

impl<S, T> Merkle<S, T>
where
    S: CachedStore,
    T: BinarySerde,
    EncodedNode<T>: serde::Serialize + for<'de> serde::Deserialize<'de>,
{
    pub fn init_root(&self) -> Result<DiskAddress, MerkleError> {
        self.store
            .put_item(
                Node::from_branch(BranchNode {
                    partial_path: vec![].into(),
                    children: [None; BranchNode::MAX_CHILDREN],
                    value: None,
                    children_encoded: Default::default(),
                }),
                Node::max_branch_node_size(),
            )
            .map_err(MerkleError::Shale)
            .map(|node| node.as_ptr())
    }

    pub fn empty_root() -> &'static TrieHash {
        static V: OnceLock<TrieHash> = OnceLock::new();
        #[allow(clippy::unwrap_used)]
        V.get_or_init(|| {
            TrieHash(
                hex::decode("56e81f171bcc55a6ff8345e692c0f86e5b48e01b996cadc001622fb5e363b421")
                    .unwrap()
                    .try_into()
                    .unwrap(),
            )
        })
    }

    pub fn root_hash(&self, sentinel: DiskAddress) -> Result<TrieHash, MerkleError> {
        let root = self
            .get_node(sentinel)?
            .inner
            .as_branch()
            .ok_or(MerkleError::NotBranchNode)?
            .children[0];
        Ok(if let Some(root) = root {
            let node = self.get_node(root)?;
            // The root node's path is just its partial path since it has no ancestors.
            let node_path = match node.inner() {
                NodeType::Branch(n) => n.partial_path.clone(),
                NodeType::Leaf(n) => n.partial_path.clone(),
            };
            self.to_hash(node_path, node.inner())?
        } else {
            *Self::empty_root()
        })
    }

    fn to_hash(&self, path: PartialPath, node: &NodeType) -> Result<TrieHash, MerkleError> {
        let res = self.encode(path, node)?;
        Ok(TrieHash(Keccak256::digest(res).into()))
    }

    fn dump_(&self, u: DiskAddress, w: &mut dyn Write) -> Result<(), MerkleError> {
        let u_ref = self.get_node(u)?;

        match &u_ref.inner {
            NodeType::Branch(n) => {
                writeln!(w, "{n:?}")?;
                for c in n.children.iter().flatten() {
                    self.dump_(*c, w)?
                }
            }
            #[allow(clippy::unwrap_used)]
            NodeType::Leaf(n) => writeln!(w, "{n:?}").unwrap(),
        }

        Ok(())
    }

    pub fn dump(&self, root: DiskAddress, w: &mut dyn Write) -> Result<(), MerkleError> {
        if root.is_null() {
            write!(w, "<Empty>")?;
        } else {
            self.dump_(root, w)?;
        };
        Ok(())
    }

    pub fn insert<K: AsRef<[u8]>>(
        &mut self,
        key: K,
        val: Vec<u8>,
        root: DiskAddress,
    ) -> Result<(), MerkleError> {
        let (parents, deleted) = self.insert_and_return_updates(key, val, root)?;

        for mut r in parents {
            r.write(|u| u.rehash())?;
        }

        for ptr in deleted {
            self.free_node(ptr)?
        }

        Ok(())
    }

    fn insert_and_return_updates<K: AsRef<[u8]>>(
        &self,
        key: K,
        val: Vec<u8>,
        root: DiskAddress,
    ) -> Result<(impl Iterator<Item = NodeObjRef>, Vec<DiskAddress>), MerkleError> {
        // as we split a node, we need to track deleted nodes and parents
        let mut deleted = Vec::new();
        let mut parents = Vec::new();

        // we use Nibbles::<1> so that 1 zero nibble is at the front
        // this is for the sentinel node, which avoids moving the root
        // and always only has one child
        let mut key_nibbles = Nibbles::<1>::new(key.as_ref()).into_iter();

        let mut node = self.get_node(root)?;

        // walk down the merkle tree starting from next_node, currently the root
        // return None if the value is inserted
        let next_node_and_val = loop {
            let Some(mut next_nibble) = key_nibbles.next() else {
                break Some((node, val));
            };

            let (node_ref, next_node_ptr) = match &node.inner {
                // For a Branch node, we look at the child pointer. If it points
                // to another node, we walk down that. Otherwise, we can store our
                // value as a leaf and we're done
                NodeType::Leaf(n) => {
                    // TODO: avoid extra allocation
                    let key_remainder = once(next_nibble)
                        .chain(key_nibbles.clone())
                        .collect::<Vec<_>>();

                    let overlap = PrefixOverlap::from(&n.partial_path, &key_remainder);

                    #[allow(clippy::indexing_slicing)]
                    match (overlap.unique_a.len(), overlap.unique_b.len()) {
                        // same node, overwrite the data
                        (0, 0) => {
                            self.update_data_and_move_node_if_larger(
                                (&mut parents, &mut deleted),
                                node,
                                Data(val),
                            )?;
                        }

                        // new node is a child of the old node
                        (0, _) => {
                            let (new_leaf_index, new_leaf_path) = {
                                let (index, path) = overlap.unique_b.split_at(1);
                                (index[0], path.to_vec())
                            };

                            let new_leaf =
                                Node::from_leaf(LeafNode::new(Path(new_leaf_path), Data(val)));

                            let new_leaf = self.put_node(new_leaf)?.as_ptr();

                            let mut children = [None; BranchNode::MAX_CHILDREN];
                            children[new_leaf_index as usize] = Some(new_leaf);

                            let new_branch = BranchNode {
                                partial_path: Path(overlap.shared.to_vec()),
                                children,
                                value: n.data.clone().into(),
                                children_encoded: Default::default(),
                            };

                            let new_branch = Node::from_branch(new_branch);

                            let new_branch = self.put_node(new_branch)?.as_ptr();

                            set_parent(new_branch, &mut parents);

                            deleted.push(node.as_ptr());
                        }

                        // old node is a child of the new node
                        (_, 0) => {
                            let (old_leaf_index, old_leaf_path) = {
                                let (index, path) = overlap.unique_a.split_at(1);
                                (index[0], path.to_vec())
                            };

                            let new_branch_path = overlap.shared.to_vec();

                            let old_leaf = self
                                .update_path_and_move_node_if_larger(
                                    (&mut parents, &mut deleted),
                                    node,
                                    Path(old_leaf_path.to_vec()),
                                )?
                                .as_ptr();

                            let mut new_branch = BranchNode {
                                partial_path: Path(new_branch_path),
                                children: [None; BranchNode::MAX_CHILDREN],
                                value: Some(val.into()),
                                children_encoded: Default::default(),
                            };

                            new_branch.children[old_leaf_index as usize] = Some(old_leaf);

                            let node = Node::from_branch(new_branch);
                            let node = self.put_node(node)?.as_ptr();

                            set_parent(node, &mut parents);
                        }

                        // nodes are siblings
                        _ => {
                            let (old_leaf_index, old_leaf_path) = {
                                let (index, path) = overlap.unique_a.split_at(1);
                                (index[0], path.to_vec())
                            };

                            let (new_leaf_index, new_leaf_path) = {
                                let (index, path) = overlap.unique_b.split_at(1);
                                (index[0], path.to_vec())
                            };

                            let new_branch_path = overlap.shared.to_vec();

                            let old_leaf = self
                                .update_path_and_move_node_if_larger(
                                    (&mut parents, &mut deleted),
                                    node,
                                    Path(old_leaf_path.to_vec()),
                                )?
                                .as_ptr();

                            let new_leaf =
                                Node::from_leaf(LeafNode::new(Path(new_leaf_path), Data(val)));

                            let new_leaf = self.put_node(new_leaf)?.as_ptr();

                            let mut new_branch = BranchNode {
                                partial_path: Path(new_branch_path),
                                children: [None; BranchNode::MAX_CHILDREN],
                                value: None,
                                children_encoded: Default::default(),
                            };

                            new_branch.children[old_leaf_index as usize] = Some(old_leaf);
                            new_branch.children[new_leaf_index as usize] = Some(new_leaf);

                            let node = Node::from_branch(new_branch);
                            let node = self.put_node(node)?.as_ptr();

                            set_parent(node, &mut parents);
                        }
                    }

                    break None;
                }

                NodeType::Branch(n) if n.partial_path.len() == 0 => {
                    #[allow(clippy::indexing_slicing)]
                    match n.children[next_nibble as usize] {
                        Some(c) => (node, c),
                        None => {
                            // insert the leaf to the empty slot
                            // create a new leaf
                            let leaf_ptr = self
                                .put_node(Node::from_leaf(LeafNode::new(
                                    Path(key_nibbles.collect()),
                                    Data(val),
                                )))?
                                .as_ptr();

                            // set the current child to point to this leaf
                            #[allow(clippy::indexing_slicing)]
                            node.write(|node| {
                                node.as_branch_mut().children[next_nibble as usize] =
                                    Some(leaf_ptr);
                                node.rehash();
                            })?;

                            break None;
                        }
                    }
                }

                NodeType::Branch(n) => {
                    // TODO: avoid extra allocation
                    let key_remainder = once(next_nibble)
                        .chain(key_nibbles.clone())
                        .collect::<Vec<_>>();

                    let overlap = PrefixOverlap::from(&n.partial_path, &key_remainder);

                    #[allow(clippy::indexing_slicing)]
                    match (overlap.unique_a.len(), overlap.unique_b.len()) {
                        // same node, overwrite the data
                        (0, 0) => {
                            self.update_data_and_move_node_if_larger(
                                (&mut parents, &mut deleted),
                                node,
                                Data(val),
                            )?;
                            break None;
                        }

                        // new node is a child of the old node
                        (0, _) => {
                            let (new_leaf_index, new_leaf_path) = {
                                let (index, path) = overlap.unique_b.split_at(1);
                                (index[0], path)
                            };

                            (0..overlap.shared.len()).for_each(|_| {
                                key_nibbles.next();
                            });

                            next_nibble = new_leaf_index;

                            match n.children[next_nibble as usize] {
                                Some(ptr) => (node, ptr),
                                None => {
                                    let new_leaf = Node::from_leaf(LeafNode::new(
                                        Path(new_leaf_path.to_vec()),
                                        Data(val),
                                    ));

                                    let new_leaf = self.put_node(new_leaf)?.as_ptr();

                                    #[allow(clippy::indexing_slicing)]
                                    node.write(|node| {
                                        node.as_branch_mut().children[next_nibble as usize] =
                                            Some(new_leaf);
                                        node.rehash();
                                    })?;

                                    break None;
                                }
                            }
                        }

                        // old node is a child of the new node
                        (_, 0) => {
                            let (old_branch_index, old_branch_path) = {
                                let (index, path) = overlap.unique_a.split_at(1);
                                (index[0], path.to_vec())
                            };

                            let new_branch_path = overlap.shared.to_vec();

                            let old_branch = self
                                .update_path_and_move_node_if_larger(
                                    (&mut parents, &mut deleted),
                                    node,
                                    Path(old_branch_path.to_vec()),
                                )?
                                .as_ptr();

                            let mut new_branch = BranchNode {
                                partial_path: Path(new_branch_path),
                                children: [None; BranchNode::MAX_CHILDREN],
                                value: Some(val.into()),
                                children_encoded: Default::default(),
                            };

                            new_branch.children[old_branch_index as usize] = Some(old_branch);

                            let node = Node::from_branch(new_branch);
                            let node = self.put_node(node)?.as_ptr();

                            set_parent(node, &mut parents);

                            break None;
                        }

                        // nodes are siblings
                        _ => {
                            let (old_branch_index, old_branch_path) = {
                                let (index, path) = overlap.unique_a.split_at(1);
                                (index[0], path.to_vec())
                            };

                            let (new_leaf_index, new_leaf_path) = {
                                let (index, path) = overlap.unique_b.split_at(1);
                                (index[0], path.to_vec())
                            };

                            let new_branch_path = overlap.shared.to_vec();

                            let old_branch = self
                                .update_path_and_move_node_if_larger(
                                    (&mut parents, &mut deleted),
                                    node,
                                    Path(old_branch_path.to_vec()),
                                )?
                                .as_ptr();

                            let new_leaf =
                                Node::from_leaf(LeafNode::new(Path(new_leaf_path), Data(val)));

                            let new_leaf = self.put_node(new_leaf)?.as_ptr();

                            let mut new_branch = BranchNode {
                                partial_path: Path(new_branch_path),
                                children: [None; BranchNode::MAX_CHILDREN],
                                value: None,
                                children_encoded: Default::default(),
                            };

                            new_branch.children[old_branch_index as usize] = Some(old_branch);
                            new_branch.children[new_leaf_index as usize] = Some(new_leaf);

                            let node = Node::from_branch(new_branch);
                            let node = self.put_node(node)?.as_ptr();

                            set_parent(node, &mut parents);

                            break None;
                        }
                    }
                }
            };

            // push another parent, and follow the next pointer
            parents.push((node_ref, next_nibble));
            node = self.get_node(next_node_ptr)?;
        };

        if let Some((mut node, val)) = next_node_and_val {
            // we walked down the tree and reached the end of the key,
            // but haven't inserted the value yet
            let mut info = None;
            let u_ptr = {
                write_node!(
                    self,
                    node,
                    |u| {
                        info = match &mut u.inner {
                            NodeType::Branch(n) => {
                                n.value = Some(Data(val));
                                None
                            }
                            NodeType::Leaf(n) => {
                                if n.partial_path.len() == 0 {
                                    n.data = Data(val);

                                    None
                                } else {
                                    #[allow(clippy::indexing_slicing)]
                                    let idx = n.partial_path[0];
                                    #[allow(clippy::indexing_slicing)]
                                    (n.partial_path = Path(n.partial_path[1..].to_vec()));
                                    u.rehash();

                                    Some((idx, true, None, val))
                                }
                            }
                        };

                        u.rehash()
                    },
                    &mut parents,
                    &mut deleted
                );

                node.as_ptr()
            };

            if let Some((idx, more, ext, val)) = info {
                let mut chd = [None; BranchNode::MAX_CHILDREN];

                let c_ptr = if more {
                    u_ptr
                } else {
                    deleted.push(u_ptr);
                    #[allow(clippy::unwrap_used)]
                    ext.unwrap()
                };

                #[allow(clippy::indexing_slicing)]
                (chd[idx as usize] = Some(c_ptr));

                let branch = self
                    .put_node(Node::from_branch(BranchNode {
                        partial_path: vec![].into(),
                        children: chd,
                        value: Some(Data(val)),
                        children_encoded: Default::default(),
                    }))?
                    .as_ptr();

                set_parent(branch, &mut parents);
            }
        }

        Ok((parents.into_iter().rev().map(|(node, _)| node), deleted))
    }

    pub fn remove<K: AsRef<[u8]>>(
        &mut self,
        key: K,
        root: DiskAddress,
    ) -> Result<Option<Vec<u8>>, MerkleError> {
        if root.is_null() {
            return Ok(None);
        }

        let mut deleted = Vec::new();

        let data = {
            let (node, mut parents) =
                self.get_node_and_parents_by_key(self.get_node(root)?, key)?;

            let Some(mut node) = node else {
                return Ok(None);
            };

            let data = match &node.inner {
                NodeType::Branch(branch) => {
                    let data = branch.value.clone();
                    let children = branch.children;

                    if data.is_none() {
                        return Ok(None);
                    }

                    let children: Vec<_> = children
                        .iter()
                        .enumerate()
                        .filter_map(|(i, child)| child.map(|child| (i, child)))
                        .collect();

                    // don't change the sentinal node
                    if children.len() == 1 && !parents.is_empty() {
                        let branch_path = &branch.partial_path.0;

                        #[allow(clippy::indexing_slicing)]
                        let (child_index, child) = children[0];
                        let mut child = self.get_node(child)?;

                        child.write(|child| {
                            let child_path = child.inner.path_mut();
                            let path = branch_path
                                .iter()
                                .copied()
                                .chain(once(child_index as u8))
                                .chain(child_path.0.iter().copied())
                                .collect();
                            *child_path = Path(path);

                            child.rehash();
                        })?;

                        set_parent(child.as_ptr(), &mut parents);

                        deleted.push(node.as_ptr());
                    } else {
                        node.write(|node| {
                            node.as_branch_mut().value = None;
                            node.rehash();
                        })?
                    }

                    data
                }

                NodeType::Leaf(n) => {
                    let data = Some(n.data.clone());

                    // TODO: handle unwrap better
                    deleted.push(node.as_ptr());

                    let (mut parent, child_index) = parents.pop().expect("parents is never empty");

                    #[allow(clippy::indexing_slicing)]
                    parent.write(|parent| {
                        parent.as_branch_mut().children[child_index as usize] = None;
                    })?;

                    let branch = parent
                        .inner
                        .as_branch()
                        .expect("parents are always branch nodes");

                    let children: Vec<_> = branch
                        .children
                        .iter()
                        .enumerate()
                        .filter_map(|(i, child)| child.map(|child| (i, child)))
                        .collect();

                    match (children.len(), &branch.value, !parents.is_empty()) {
                        // node is invalid, all single-child nodes should have data
                        (1, None, true) => {
                            let parent_path = &branch.partial_path.0;

                            #[allow(clippy::indexing_slicing)]
                            let (child_index, child) = children[0];
                            let child = self.get_node(child)?;

                            // TODO:
                            // there's an optimization here for when the paths are the same length
                            // and that clone isn't great but ObjRef causes problems
                            // we can't write directly to the child because we could be changing its size
                            let new_child = match child.inner.clone() {
                                NodeType::Branch(mut child) => {
                                    let path = parent_path
                                        .iter()
                                        .copied()
                                        .chain(once(child_index as u8))
                                        .chain(child.partial_path.0.iter().copied())
                                        .collect();

                                    child.partial_path = Path(path);

                                    Node::from_branch(child)
                                }
                                NodeType::Leaf(mut child) => {
                                    let path = parent_path
                                        .iter()
                                        .copied()
                                        .chain(once(child_index as u8))
                                        .chain(child.partial_path.0.iter().copied())
                                        .collect();

                                    child.partial_path = Path(path);

                                    Node::from_leaf(child)
                                }
                            };

                            let child = self.put_node(new_child)?.as_ptr();

                            set_parent(child, &mut parents);

                            deleted.push(parent.as_ptr());
                        }

                        // branch nodes shouldn't have no children
                        (0, Some(data), true) => {
                            let leaf = Node::from_leaf(LeafNode::new(
                                Path(branch.partial_path.0.clone()),
                                data.clone(),
                            ));

                            let leaf = self.put_node(leaf)?.as_ptr();
                            set_parent(leaf, &mut parents);

                            deleted.push(parent.as_ptr());
                        }

                        _ => parent.write(|parent| parent.rehash())?,
                    }

                    data
                }
            };

            for (mut parent, _) in parents {
                parent.write(|u| u.rehash())?;
            }

            data
        };

        for ptr in deleted.into_iter() {
            self.free_node(ptr)?;
        }

        Ok(data.map(|data| data.0))
    }

    fn remove_tree_(
        &self,
        u: DiskAddress,
        deleted: &mut Vec<DiskAddress>,
    ) -> Result<(), MerkleError> {
        let u_ref = self.get_node(u)?;
        match &u_ref.inner {
            NodeType::Branch(n) => {
                for c in n.children.iter().flatten() {
                    self.remove_tree_(*c, deleted)?
                }
            }
            NodeType::Leaf(_) => (),
        }
        deleted.push(u);
        Ok(())
    }

    pub fn remove_tree(&mut self, root: DiskAddress) -> Result<(), MerkleError> {
        let mut deleted = Vec::new();
        if root.is_null() {
            return Ok(());
        }
        self.remove_tree_(root, &mut deleted)?;
        for ptr in deleted.into_iter() {
            self.free_node(ptr)?;
        }
        Ok(())
    }

    fn get_node_by_key<'a, K: AsRef<[u8]>>(
        &'a self,
        node_ref: NodeObjRef<'a>,
        key: K,
    ) -> Result<Option<NodeObjRef<'a>>, MerkleError> {
        let key = key.as_ref();
        let path_iter = self.path_iter(node_ref, key);

        match path_iter.last() {
            None => Ok(None),
            Some(Err(e)) => Err(e),
            Some(Ok((node_key, node))) => {
                let key_nibbles = Nibbles::<0>::new(key).into_iter();
                if key_nibbles.eq(node_key.iter().copied()) {
                    Ok(Some(node))
                } else {
                    Ok(None)
                }
            }
        }
    }

    fn get_node_and_parents_by_key<'a, K: AsRef<[u8]>>(
        &'a self,
        node_ref: NodeObjRef<'a>,
        key: K,
    ) -> Result<(Option<NodeObjRef<'a>>, ParentRefs<'a>), MerkleError> {
        let mut parents = Vec::new();
        let node_ref = self.get_node_by_key_with_callbacks(
            node_ref,
            key,
            |_, _| {},
            |node_ref, nib| {
                parents.push((node_ref, nib));
            },
        )?;

        Ok((node_ref, parents))
    }

    fn get_node_and_parent_addresses_by_key<'a, K: AsRef<[u8]>>(
        &'a self,
        node_ref: NodeObjRef<'a>,
        key: K,
    ) -> Result<(Option<NodeObjRef<'a>>, ParentAddresses), MerkleError> {
        let mut parents = Vec::new();
        let node_ref = self.get_node_by_key_with_callbacks(
            node_ref,
            key,
            |_, _| {},
            |node_ref, nib| {
                parents.push((node_ref.into_ptr(), nib));
            },
        )?;

        Ok((node_ref, parents))
    }

    fn get_node_by_key_with_callbacks<'a, K: AsRef<[u8]>>(
        &'a self,
        mut node_ref: NodeObjRef<'a>,
        key: K,
        mut start_loop_callback: impl FnMut(DiskAddress, u8),
        mut end_loop_callback: impl FnMut(NodeObjRef<'a>, u8),
    ) -> Result<Option<NodeObjRef<'a>>, MerkleError> {
        let mut key_nibbles = Nibbles::<1>::new(key.as_ref()).into_iter();

        loop {
            let Some(mut nib) = key_nibbles.next() else {
                break;
            };

            start_loop_callback(node_ref.as_ptr(), nib);

            let next_ptr = match &node_ref.inner {
                #[allow(clippy::indexing_slicing)]
                NodeType::Branch(n) if n.partial_path.len() == 0 => {
                    match n.children[nib as usize] {
                        Some(c) => c,
                        None => return Ok(None),
                    }
                }
                NodeType::Branch(n) => {
                    let mut n_path_iter = n.partial_path.iter().copied();

                    if n_path_iter.next() != Some(nib) {
                        return Ok(None);
                    }

                    let path_matches = n_path_iter
                        .map(Some)
                        .all(|n_path_nibble| key_nibbles.next() == n_path_nibble);

                    if !path_matches {
                        return Ok(None);
                    }

                    nib = if let Some(nib) = key_nibbles.next() {
                        nib
                    } else {
                        return Ok(if n.value.is_some() {
                            Some(node_ref)
                        } else {
                            None
                        });
                    };

                    #[allow(clippy::indexing_slicing)]
                    match n.children[nib as usize] {
                        Some(c) => c,
                        None => return Ok(None),
                    }
                }
                NodeType::Leaf(n) => {
                    let node_ref = if once(nib)
                        .chain(key_nibbles)
                        .eq(n.partial_path.iter().copied())
                    {
                        Some(node_ref)
                    } else {
                        None
                    };

                    return Ok(node_ref);
                }
            };

            end_loop_callback(node_ref, nib);

            node_ref = self.get_node(next_ptr)?;
        }

        // when we're done iterating over nibbles, check if the node we're at has a value
        let node_ref = match &node_ref.inner {
            NodeType::Branch(n) if n.value.as_ref().is_some() && n.partial_path.is_empty() => {
                Some(node_ref)
            }
            NodeType::Leaf(n) if n.partial_path.len() == 0 => Some(node_ref),
            _ => None,
        };

        Ok(node_ref)
    }

    pub fn get_mut<K: AsRef<[u8]>>(
        &mut self,
        key: K,
        root: DiskAddress,
    ) -> Result<Option<RefMut<S, T>>, MerkleError> {
        if root.is_null() {
            return Ok(None);
        }

        let (ptr, parents) = {
            let root_node = self.get_node(root)?;
            let (node_ref, parents) = self.get_node_and_parent_addresses_by_key(root_node, key)?;

            (node_ref.map(|n| n.into_ptr()), parents)
        };

        Ok(ptr.map(|ptr| RefMut::new(ptr, parents, self)))
    }

    /// verify_proof checks merkle proofs. The given proof must contain the value for
    /// key in a trie with the given root hash. VerifyProof returns an error if the
    /// proof contains invalid trie nodes or the wrong value.
    ///
    /// The generic N represents the storage for the node data
    pub fn verify_proof<K: AsRef<[u8]>, N: AsRef<[u8]> + Send>(
        &self,
        proof: &Proof<N>,
        key: K,
        root_hash: HashKey,
    ) -> Result<Option<Vec<u8>>, ProofError> {
        let mut key_nibbles = Nibbles::<0>::new(key.as_ref()).into_iter();

        let mut cur_hash = root_hash;
        let proofs_map = &proof.0;

        loop {
            let cur_proof = proofs_map
                .get(&cur_hash)
                .ok_or(ProofError::ProofNodeMissing)?;

            let node = self.decode(cur_proof.as_ref())?;
            // TODO: I think this will currently fail if the key is &[];
            let (sub_proof, traversed_nibbles) = locate_subproof(key_nibbles, node)?;
            key_nibbles = traversed_nibbles;

            cur_hash = match sub_proof {
                // Return when reaching the end of the key.
                Some(SubProof::Data(value)) if key_nibbles.is_empty() => return Ok(Some(value)),
                // The trie doesn't contain the key.
                Some(SubProof::Hash(hash)) => hash,
                _ => return Ok(None),
            };
        }
    }

    /// Constructs a merkle proof for key. The result contains all encoded nodes
    /// on the path to the value at key. The value itself is also included in the
    /// last node and can be retrieved by verifying the proof.
    ///
    /// If the trie does not contain a value for key, the returned proof contains
    /// all nodes of the longest existing prefix of the key, ending with the node
    /// that proves the absence of the key (at least the root node).
    pub fn prove<K>(&self, key: K, root: DiskAddress) -> Result<Proof<Vec<u8>>, MerkleError>
    where
        K: AsRef<[u8]>,
    {
        let mut proofs = HashMap::new();
        if root.is_null() {
            return Ok(Proof(proofs));
        }

        let sentinel_node = self.get_node(root)?;

        let path_iter = self.path_iter(sentinel_node, key.as_ref());

        let nodes_and_paths =
            path_iter.collect::<Result<Vec<(Box<[u8]>, NodeObjRef)>, MerkleError>>()?;

        // Get the hashes of the nodes.
        for (path, node) in nodes_and_paths.into_iter() {
            let path = PartialPath(path.to_vec());
            let encoded = self.encode(path, node.inner())?;
            let hash: [u8; TRIE_HASH_LEN] = sha3::Keccak256::digest(&encoded).into();
            proofs.insert(hash, encoded.to_vec());
        }
        Ok(Proof(proofs))
    }

    pub fn get<K: AsRef<[u8]>>(
        &self,
        key: K,
        root: DiskAddress,
    ) -> Result<Option<Ref>, MerkleError> {
        if root.is_null() {
            return Ok(None);
        }

        let root_node = self.get_node(root)?;
        let node_ref = self.get_node_by_key(root_node, key)?;

        Ok(node_ref.map(Ref))
    }

    pub fn flush_dirty(&self) -> Option<()> {
        self.store.flush_dirty()
    }

    pub fn path_iter<'a, 'b>(
        &'a self,
        sentinel_node: NodeObjRef<'a>,
        key: &'b [u8],
    ) -> PathIterator<'_, 'b, S, T> {
        PathIterator::new(self, sentinel_node, key)
    }

    pub(crate) fn key_value_iter(&self, root: DiskAddress) -> MerkleKeyValueStream<'_, S, T> {
        MerkleKeyValueStream::new(self, root)
    }

    pub(crate) fn key_value_iter_from_key(
        &self,
        root: DiskAddress,
        key: Key,
    ) -> MerkleKeyValueStream<'_, S, T> {
        MerkleKeyValueStream::from_key(self, root, key)
    }

    pub(super) async fn range_proof<K: api::KeyType + Send + Sync>(
        &self,
        root: DiskAddress,
        first_key: Option<K>,
        last_key: Option<K>,
        limit: Option<usize>,
    ) -> Result<Option<api::RangeProof<Vec<u8>, Vec<u8>>>, api::Error> {
        if let (Some(k1), Some(k2)) = (&first_key, &last_key) {
            if k1.as_ref() > k2.as_ref() {
                return Err(api::Error::InvalidRange {
                    first_key: k1.as_ref().to_vec(),
                    last_key: k2.as_ref().to_vec(),
                });
            }
        }

        // limit of 0 is always an empty RangeProof
        if limit == Some(0) {
            return Ok(None);
        }

        let mut stream = match first_key {
            // TODO: fix the call-site to force the caller to do the allocation
            Some(key) => {
                self.key_value_iter_from_key(root, key.as_ref().to_vec().into_boxed_slice())
            }
            None => self.key_value_iter(root),
        };

        // fetch the first key from the stream
        let first_result = stream.next().await;

        // transpose the Option<Result<T, E>> to Result<Option<T>, E>
        // If this is an error, the ? operator will return it
        let Some((first_key, first_data)) = first_result.transpose()? else {
            // nothing returned, either the trie is empty or the key wasn't found
            return Ok(None);
        };

        let first_key_proof = self
            .prove(&first_key, root)
            .map_err(|e| api::Error::InternalError(Box::new(e)))?;
        let limit = limit.map(|old_limit| old_limit - 1);

        let mut middle = vec![(first_key.into_vec(), first_data)];

        // we stop streaming if either we hit the limit or the key returned was larger
        // than the largest key requested
        #[allow(clippy::unwrap_used)]
        middle.extend(
            stream
                .take(limit.unwrap_or(usize::MAX))
                .take_while(|kv_result| {
                    // no last key asked for, so keep going
                    let Some(last_key) = last_key.as_ref() else {
                        return ready(true);
                    };

                    // return the error if there was one
                    let Ok(kv) = kv_result else {
                        return ready(true);
                    };

                    // keep going if the key returned is less than the last key requested
                    ready(&*kv.0 <= last_key.as_ref())
                })
                .map(|kv_result| kv_result.map(|(k, v)| (k.into_vec(), v)))
                .try_collect::<Vec<(Vec<u8>, Vec<u8>)>>()
                .await?,
        );

        // remove the last key from middle and do a proof on it
        let last_key_proof = match middle.last() {
            None => {
                return Ok(Some(api::RangeProof {
                    first_key_proof: first_key_proof.clone(),
                    middle: vec![],
                    last_key_proof: first_key_proof,
                }))
            }
            Some((last_key, _)) => self
                .prove(last_key, root)
                .map_err(|e| api::Error::InternalError(Box::new(e)))?,
        };

        Ok(Some(api::RangeProof {
            first_key_proof,
            middle,
            last_key_proof,
        }))
    }

    /// Try to update the [NodeObjRef]'s path in-place. If the update fails because the node can no longer fit at its old address,
    /// then the old address is marked for deletion and the [Node] (with its update) is inserted at a new address.
    fn update_path_and_move_node_if_larger<'a>(
        &'a self,
        (parents, to_delete): (&mut [(NodeObjRef, u8)], &mut Vec<DiskAddress>),
        mut node: NodeObjRef<'a>,
        path: Path,
    ) -> Result<NodeObjRef<'a>, MerkleError> {
        let write_result = node.write(|node| {
            node.inner_mut().set_path(path);
            node.rehash();
        });

        self.move_node_if_write_failed((parents, to_delete), node, write_result)
    }

    /// Try to update the [NodeObjRef]'s data/value in-place. If the update fails because the node can no longer fit at its old address,
    /// then the old address is marked for deletion and the [Node] (with its update) is inserted at a new address.
    fn update_data_and_move_node_if_larger<'a>(
        &'a self,
        (parents, to_delete): (&mut [(NodeObjRef, u8)], &mut Vec<DiskAddress>),
        mut node: NodeObjRef<'a>,
        data: Data,
    ) -> Result<NodeObjRef, MerkleError> {
        let write_result = node.write(|node| {
            node.inner_mut().set_data(data);
            node.rehash();
        });

        self.move_node_if_write_failed((parents, to_delete), node, write_result)
    }

    /// Checks if the `write_result` is an [ObjWriteSizeError]. If it is, then the `node` is moved to a new address and the old address is marked for deletion.
    fn move_node_if_write_failed<'a>(
        &'a self,
        (parents, deleted): (&mut [(NodeObjRef, u8)], &mut Vec<DiskAddress>),
        mut node: NodeObjRef<'a>,
        write_result: Result<(), ObjWriteSizeError>,
    ) -> Result<NodeObjRef<'a>, MerkleError> {
        if let Err(ObjWriteSizeError) = write_result {
            let old_node_address = node.as_ptr();
            node = self.put_node(node.into_inner())?;
            deleted.push(old_node_address);

            set_parent(node.as_ptr(), parents);
        }

        Ok(node)
    }
}

fn set_parent(new_chd: DiskAddress, parents: &mut [(NodeObjRef, u8)]) {
    #[allow(clippy::unwrap_used)]
    let (p_ref, idx) = parents.last_mut().unwrap();
    #[allow(clippy::unwrap_used)]
    p_ref
        .write(|p| {
            match &mut p.inner {
                #[allow(clippy::indexing_slicing)]
                NodeType::Branch(pp) => pp.children[*idx as usize] = Some(new_chd),
                _ => unreachable!(),
            }
            p.rehash();
        })
        .unwrap();
}

pub struct Ref<'a>(NodeObjRef<'a>);

pub struct RefMut<'a, S, T> {
    ptr: DiskAddress,
    parents: ParentAddresses,
    merkle: &'a mut Merkle<S, T>,
}

impl<'a> std::ops::Deref for Ref<'a> {
    type Target = [u8];
    #[allow(clippy::unwrap_used)]
    fn deref(&self) -> &[u8] {
        match &self.0.inner {
            NodeType::Branch(n) => n.value.as_ref().unwrap(),
            NodeType::Leaf(n) => &n.data,
        }
    }
}

impl<'a, S, T> RefMut<'a, S, T> {
    fn new(ptr: DiskAddress, parents: ParentAddresses, merkle: &'a mut Merkle<S, T>) -> Self {
        Self {
            ptr,
            parents,
            merkle,
        }
    }
}

impl<'a, S: CachedStore, T> RefMut<'a, S, T> {
    #[allow(clippy::unwrap_used)]
    pub fn get(&self) -> Ref {
        Ref(self.merkle.get_node(self.ptr).unwrap())
    }

    pub fn write(&mut self, modify: impl FnOnce(&mut Vec<u8>)) -> Result<(), MerkleError> {
        let mut deleted = Vec::new();
        #[allow(clippy::unwrap_used)]
        {
            let mut u_ref = self.merkle.get_node(self.ptr).unwrap();
            #[allow(clippy::unwrap_used)]
            let mut parents: Vec<_> = self
                .parents
                .iter()
                .map(|(ptr, nib)| (self.merkle.get_node(*ptr).unwrap(), *nib))
                .collect();
            write_node!(
                self.merkle,
                u_ref,
                |u| {
                    #[allow(clippy::unwrap_used)]
                    modify(match &mut u.inner {
                        NodeType::Branch(n) => &mut n.value.as_mut().unwrap().0,
                        NodeType::Leaf(n) => &mut n.data.0,
                    });
                    u.rehash()
                },
                &mut parents,
                &mut deleted
            );
        }
        for ptr in deleted.into_iter() {
            self.merkle.free_node(ptr)?;
        }
        Ok(())
    }
}

// nibbles, high bits first, then low bits
pub const fn to_nibble_array(x: u8) -> [u8; 2] {
    [x >> 4, x & 0b_0000_1111]
}

/// Returns an iterator where each element is the result of combining
/// 2 nibbles of `nibbles`. If `nibbles` is odd length, panics in
/// debug mode and drops the final nibble in release mode.
pub fn nibbles_to_bytes_iter(nibbles: &[u8]) -> impl Iterator<Item = u8> + '_ {
    debug_assert_eq!(nibbles.len() & 1, 0);
    #[allow(clippy::indexing_slicing)]
    nibbles.chunks_exact(2).map(|p| (p[0] << 4) | p[1])
}

/// The [`PrefixOverlap`] type represents the _shared_ and _unique_ parts of two potentially overlapping slices.
/// As the type-name implies, the `shared` property only constitues a shared *prefix*.
/// The `unique_*` properties, [`unique_a`][`PrefixOverlap::unique_a`] and [`unique_b`][`PrefixOverlap::unique_b`]
/// are set based on the argument order passed into the [`from`][`PrefixOverlap::from`] constructor.
#[derive(Debug)]
struct PrefixOverlap<'a, T> {
    shared: &'a [T],
    unique_a: &'a [T],
    unique_b: &'a [T],
}

impl<'a, T: PartialEq> PrefixOverlap<'a, T> {
    fn from(a: &'a [T], b: &'a [T]) -> Self {
        let mut split_index = 0;

        #[allow(clippy::indexing_slicing)]
        for i in 0..std::cmp::min(a.len(), b.len()) {
            if a[i] != b[i] {
                break;
            }

            split_index += 1;
        }

        let (shared, unique_a) = a.split_at(split_index);
        let (_, unique_b) = b.split_at(split_index);

        Self {
            shared,
            unique_a,
            unique_b,
        }
    }
}

#[cfg(test)]
#[allow(clippy::indexing_slicing, clippy::unwrap_used)]
mod tests {
    use super::*;
    use crate::merkle::node::PlainCodec;
    use shale::{cached::InMemLinearStore, CachedStore};
    use test_case::test_case;

<<<<<<< HEAD
    fn leaf(path: Vec<u8>, data: Vec<u8>) -> NodeType {
        NodeType::Leaf(LeafNode::new(PartialPath(path), Data(data)))
=======
    fn leaf(path: Vec<u8>, data: Vec<u8>) -> Node {
        Node::from_leaf(LeafNode::new(Path(path), Data(data)))
>>>>>>> 796c80c9
    }

    #[test_case(vec![0x12, 0x34, 0x56], &[0x1, 0x2, 0x3, 0x4, 0x5, 0x6])]
    #[test_case(vec![0xc0, 0xff], &[0xc, 0x0, 0xf, 0xf])]
    fn to_nibbles(bytes: Vec<u8>, nibbles: &[u8]) {
        let n: Vec<_> = bytes.into_iter().flat_map(to_nibble_array).collect();
        assert_eq!(n, nibbles);
    }

    fn create_generic_test_merkle<'de, T>() -> Merkle<InMemLinearStore, T>
    where
        T: BinarySerde,
        EncodedNode<T>: serde::Serialize + serde::Deserialize<'de>,
    {
        const RESERVED: usize = 0x1000;

        let mut dm = shale::cached::InMemLinearStore::new(0x10000, 0);
        let compact_header = DiskAddress::null();
        dm.write(
            compact_header.into(),
            &shale::to_dehydrated(&shale::compact::CompactSpaceHeader::new(
                std::num::NonZeroUsize::new(RESERVED).unwrap(),
                std::num::NonZeroUsize::new(RESERVED).unwrap(),
            ))
            .unwrap(),
        )
        .unwrap();
        let compact_header = shale::StoredView::ptr_to_obj(
            &dm,
            compact_header,
            shale::compact::CompactHeader::MSIZE,
        )
        .unwrap();
        let mem_meta = dm;
        let mem_payload = InMemLinearStore::new(0x10000, 0x1);

        let cache = shale::ObjCache::new(1);
        let space =
            shale::compact::CompactSpace::new(mem_meta, mem_payload, compact_header, cache, 10, 16)
                .expect("CompactSpace init fail");

        Merkle::new(space)
    }

    pub(super) fn create_test_merkle() -> Merkle<InMemLinearStore, Bincode> {
        create_generic_test_merkle::<Bincode>()
    }

    fn branch(path: &[u8], value: &[u8], encoded_child: Option<Vec<u8>>) -> NodeType {
        let (path, value) = (path.to_vec(), value.to_vec());
        let path = Nibbles::<0>::new(&path);
        let path = Path(path.into_iter().collect());

        let children = Default::default();
        let value = if value.is_empty() {
            None
        } else {
            Some(Data(value))
        };
<<<<<<< HEAD
=======
        let mut children_encoded = <[Option<Vec<u8>>; BranchNode::MAX_CHILDREN]>::default();

        if let Some(child) = encoded_child {
            children_encoded[0] = Some(child);
        }

        Node::from_branch(BranchNode {
            partial_path: path,
            children,
            value,
            children_encoded,
        })
    }

    fn branch_without_data(path: &[u8], encoded_child: Option<Vec<u8>>) -> Node {
        let path = path.to_vec();
        let path = Nibbles::<0>::new(&path);
        let path = Path(path.into_iter().collect());

        let children = Default::default();
        // TODO: Properly test empty data as a value
        let value = None;
>>>>>>> 796c80c9
        let mut children_encoded = <[Option<Vec<u8>>; BranchNode::MAX_CHILDREN]>::default();

        if let Some(child) = encoded_child {
            children_encoded[0] = Some(child);
        }

        NodeType::Branch(Box::new(BranchNode {
            partial_path: path,
            children,
            value,
            children_encoded,
        }))
    }

<<<<<<< HEAD
=======
    #[test_case(leaf(Vec::new(), Vec::new()) ; "empty leaf encoding")]
    #[test_case(leaf(vec![1, 2, 3], vec![4, 5]) ; "leaf encoding")]
    #[test_case(branch(b"", b"value", vec![1, 2, 3].into()) ; "branch with chd")]
    #[test_case(branch(b"", b"value", None); "branch without chd")]
    #[test_case(branch_without_data(b"", None); "branch without value and chd")]
    #[test_case(branch(b"", b"", None); "branch without path value or children")]
    #[test_case(branch(b"", b"value", None) ; "branch with value")]
    #[test_case(branch(&[2], b"", None); "branch with path")]
    #[test_case(branch(b"", b"", vec![1, 2, 3].into()); "branch with children")]
    #[test_case(branch(&[2], b"value", None); "branch with path and value")]
    #[test_case(branch(b"", b"value", vec![1, 2, 3].into()); "branch with value and children")]
    #[test_case(branch(&[2], b"", vec![1, 2, 3].into()); "branch with path and children")]
    #[test_case(branch(&[2], b"value", vec![1, 2, 3].into()); "branch with path value and children")]
    fn encode(node: Node) {
        let merkle = create_test_merkle();

        let node_ref = merkle.put_node(node).unwrap();
        let encoded = node_ref.get_encoded(&merkle.store);
        let new_node = Node::from(NodeType::decode(encoded).unwrap());
        let new_node_encoded = new_node.get_encoded(&merkle.store);

        assert_eq!(encoded, new_node_encoded);
    }

>>>>>>> 796c80c9
    #[test_case(Bincode::new(), leaf(vec![], vec![4, 5]) ; "leaf without partial path encoding with Bincode")]
    #[test_case(Bincode::new(), leaf(vec![1, 2, 3], vec![4, 5]) ; "leaf with partial path encoding with Bincode")]
    #[test_case(Bincode::new(), branch(b"abcd", b"value", vec![1, 2, 3].into()) ; "branch with partial path and value with Bincode")]
    #[test_case(Bincode::new(), branch(b"abcd", &[], vec![1, 2, 3].into()) ; "branch with partial path and no value with Bincode")]
    #[test_case(Bincode::new(), branch(b"", &[1,3,3,7], vec![1, 2, 3].into()) ; "branch with no partial path and value with Bincode")]
    #[test_case(PlainCodec::new(), leaf(Vec::new(), vec![4, 5]) ; "leaf without partial path encoding with PlainCodec")]
    #[test_case(PlainCodec::new(), leaf(vec![1, 2, 3], vec![4, 5]) ; "leaf with partial path encoding with PlainCodec")]
    #[test_case(PlainCodec::new(), branch(b"abcd", b"value", vec![1, 2, 3].into()) ; "branch with partial path and value with PlainCodec")]
    #[test_case(PlainCodec::new(), branch(b"abcd", &[], vec![1, 2, 3].into()) ; "branch with partial path and no value with PlainCodec")]
    #[test_case(PlainCodec::new(), branch(b"", &[1,3,3,7], vec![1, 2, 3].into()) ; "branch with no partial path and value with PlainCodec")]
<<<<<<< HEAD
    fn node_encode_decode<T>(_codec: T, node: NodeType)
=======
    fn node_encode_decode<T>(_codec: T, node: Node)
>>>>>>> 796c80c9
    where
        T: BinarySerde,
        for<'de> EncodedNode<T>: serde::Serialize + serde::Deserialize<'de>,
    {
        let merkle = create_generic_test_merkle::<T>();

        let encoded = merkle.encode(PartialPath(vec![]), &node).unwrap();
        let new_node = merkle.decode(encoded.as_ref()).unwrap();
        let encoded_again = merkle.encode(PartialPath(vec![]), &new_node).unwrap();

        assert_eq!(node, new_node);
        assert_eq!(encoded, encoded_again);
    }

    #[test]
    fn insert_and_retrieve_one() {
        let key = b"hello";
        let val = b"world";

        let mut merkle = create_test_merkle();
        let root = merkle.init_root().unwrap();

        merkle.insert(key, val.to_vec(), root).unwrap();

        let fetched_val = merkle.get(key, root).unwrap();

        assert_eq!(fetched_val.as_deref(), val.as_slice().into());
    }

    #[test]
    fn insert_and_retrieve_multiple() {
        let mut merkle = create_test_merkle();
        let root = merkle.init_root().unwrap();

        // insert values
        for key_val in u8::MIN..=u8::MAX {
            let key = vec![key_val];
            let val = vec![key_val];

            merkle.insert(&key, val.clone(), root).unwrap();

            let fetched_val = merkle.get(&key, root).unwrap();

            // make sure the value was inserted
            assert_eq!(fetched_val.as_deref(), val.as_slice().into());
        }

        // make sure none of the previous values were forgotten after initial insert
        for key_val in u8::MIN..=u8::MAX {
            let key = vec![key_val];
            let val = vec![key_val];

            let fetched_val = merkle.get(&key, root).unwrap();

            assert_eq!(fetched_val.as_deref(), val.as_slice().into());
        }
    }

    #[test]
    fn long_insert_and_retrieve_multiple() {
        let key_val: Vec<(&'static [u8], _)> = vec![
            (
                &[0, 0, 0, 1, 0, 101, 151, 236],
                [16, 15, 159, 195, 34, 101, 227, 73],
            ),
            (
                &[0, 0, 1, 107, 198, 92, 205],
                [26, 147, 21, 200, 138, 106, 137, 218],
            ),
            (&[0, 1, 0, 1, 0, 56], [194, 147, 168, 193, 19, 226, 51, 204]),
            (&[1, 90], [101, 38, 25, 65, 181, 79, 88, 223]),
            (
                &[1, 1, 1, 0, 0, 0, 1, 59],
                [105, 173, 182, 126, 67, 166, 166, 196],
            ),
            (
                &[0, 1, 0, 0, 1, 1, 55, 33, 38, 194],
                [90, 140, 160, 53, 230, 100, 237, 236],
            ),
            (
                &[1, 1, 0, 1, 249, 46, 69],
                [16, 104, 134, 6, 57, 46, 200, 35],
            ),
            (
                &[1, 1, 0, 1, 0, 0, 1, 33, 163],
                [95, 97, 187, 124, 198, 28, 75, 226],
            ),
            (
                &[1, 1, 0, 1, 0, 57, 156],
                [184, 18, 69, 29, 96, 252, 188, 58],
            ),
            (&[1, 0, 1, 1, 0, 218], [155, 38, 43, 54, 93, 134, 73, 209]),
        ];

        let mut merkle = create_test_merkle();
        let root = merkle.init_root().unwrap();

        for (key, val) in &key_val {
            merkle.insert(key, val.to_vec(), root).unwrap();

            let fetched_val = merkle.get(key, root).unwrap();

            assert_eq!(fetched_val.as_deref(), val.as_slice().into());
        }

        for (key, val) in key_val {
            let fetched_val = merkle.get(key, root).unwrap();

            assert_eq!(fetched_val.as_deref(), val.as_slice().into());
        }
    }

    #[test]
    fn remove_one() {
        let key = b"hello";
        let val = b"world";

        let mut merkle = create_test_merkle();
        let root = merkle.init_root().unwrap();

        merkle.insert(key, val.to_vec(), root).unwrap();

        assert_eq!(
            merkle.get(key, root).unwrap().as_deref(),
            val.as_slice().into()
        );

        let removed_val = merkle.remove(key, root).unwrap();
        assert_eq!(removed_val.as_deref(), val.as_slice().into());

        let fetched_val = merkle.get(key, root).unwrap();
        assert!(fetched_val.is_none());
    }

    #[test]
    fn remove_many() {
        let mut merkle = create_test_merkle();
        let root = merkle.init_root().unwrap();

        // insert values
        for key_val in u8::MIN..=u8::MAX {
            let key = &[key_val];
            let val = &[key_val];

            merkle.insert(key, val.to_vec(), root).unwrap();

            let fetched_val = merkle.get(key, root).unwrap();

            // make sure the value was inserted
            assert_eq!(fetched_val.as_deref(), val.as_slice().into());
        }

        // remove values
        for key_val in u8::MIN..=u8::MAX {
            let key = &[key_val];
            let val = &[key_val];

            let Ok(removed_val) = merkle.remove(key, root) else {
                panic!("({key_val}, {key_val}) missing");
            };

            assert_eq!(removed_val.as_deref(), val.as_slice().into());

            let fetched_val = merkle.get(key, root).unwrap();
            assert!(fetched_val.is_none());
        }
    }

    #[test]
    fn get_empty_proof() {
        let merkle = create_test_merkle();
        let root = merkle.init_root().unwrap();

        let proof = merkle.prove(b"any-key", root).unwrap();

        assert!(proof.0.is_empty());
    }

    #[tokio::test]
    async fn empty_range_proof() {
        let merkle = create_test_merkle();
        let root = merkle.init_root().unwrap();

        assert!(merkle
            .range_proof::<&[u8]>(root, None, None, None)
            .await
            .unwrap()
            .is_none());
    }

    #[tokio::test]
    async fn range_proof_invalid_bounds() {
        let merkle = create_test_merkle();
        let root = merkle.init_root().unwrap();
        let start_key = &[0x01];
        let end_key = &[0x00];

        match merkle
            .range_proof::<&[u8]>(root, Some(start_key), Some(end_key), Some(1))
            .await
        {
            Err(api::Error::InvalidRange {
                first_key,
                last_key,
            }) if first_key == start_key && last_key == end_key => (),
            Err(api::Error::InvalidRange { .. }) => panic!("wrong bounds on InvalidRange error"),
            _ => panic!("expected InvalidRange error"),
        }
    }

    #[tokio::test]
    async fn full_range_proof() {
        let mut merkle = create_test_merkle();
        let root = merkle.init_root().unwrap();
        // insert values
        for key_val in u8::MIN..=u8::MAX {
            let key = &[key_val];
            let val = &[key_val];

            merkle.insert(key, val.to_vec(), root).unwrap();
        }
        merkle.flush_dirty();

        let rangeproof = merkle
            .range_proof::<&[u8]>(root, None, None, None)
            .await
            .unwrap()
            .unwrap();
        assert_eq!(rangeproof.middle.len(), u8::MAX as usize + 1);
        assert_ne!(rangeproof.first_key_proof.0, rangeproof.last_key_proof.0);
        let left_proof = merkle.prove([u8::MIN], root).unwrap();
        let right_proof = merkle.prove([u8::MAX], root).unwrap();
        assert_eq!(rangeproof.first_key_proof.0, left_proof.0);
        assert_eq!(rangeproof.last_key_proof.0, right_proof.0);
    }

    #[tokio::test]
    async fn single_value_range_proof() {
        const RANDOM_KEY: u8 = 42;

        let mut merkle = create_test_merkle();
        let root = merkle.init_root().unwrap();
        // insert values
        for key_val in u8::MIN..=u8::MAX {
            let key = &[key_val];
            let val = &[key_val];

            merkle.insert(key, val.to_vec(), root).unwrap();
        }
        merkle.flush_dirty();

        let rangeproof = merkle
            .range_proof(root, Some([RANDOM_KEY]), None, Some(1))
            .await
            .unwrap()
            .unwrap();
        assert_eq!(rangeproof.first_key_proof.0, rangeproof.last_key_proof.0);
        assert_eq!(rangeproof.middle.len(), 1);
    }

    #[test]
    fn shared_path_proof() {
        let mut merkle = create_test_merkle();
        let root = merkle.init_root().unwrap();

        let key1 = b"key1";
        let value1 = b"1";
        merkle.insert(key1, value1.to_vec(), root).unwrap();

        let key2 = b"key2";
        let value2 = b"2";
        merkle.insert(key2, value2.to_vec(), root).unwrap();

        let root_hash = merkle.root_hash(root).unwrap().0;

        let verified = {
            let key = key1;
            let proof = merkle.prove(key, root).unwrap();
            merkle.verify_proof(&proof, key, root_hash).unwrap()
        };

        assert_eq!(verified, Some(value1.to_vec()));

        let verified = {
            let key = key2;
            let proof = merkle.prove(key, root).unwrap();
            merkle.verify_proof(&proof, key, root_hash).unwrap()
        };

        assert_eq!(verified, Some(value2.to_vec()));
    }

    // this was a specific failing case
    #[test]
    fn shared_path_on_insert() {
        type Bytes = &'static [u8];
        let pairs: Vec<(Bytes, Bytes)> = vec![
            (
                &[1, 1, 46, 82, 67, 218],
                &[23, 252, 128, 144, 235, 202, 124, 243],
            ),
            (
                &[1, 0, 0, 1, 1, 0, 63, 80],
                &[99, 82, 31, 213, 180, 196, 49, 242],
            ),
            (
                &[0, 0, 0, 169, 176, 15],
                &[105, 211, 176, 51, 231, 182, 74, 207],
            ),
            (
                &[1, 0, 0, 0, 53, 57, 93],
                &[234, 139, 214, 220, 172, 38, 168, 164],
            ),
        ];

        let mut merkle = create_test_merkle();
        let root = merkle.init_root().unwrap();

        for (key, val) in &pairs {
            let val = val.to_vec();
            merkle.insert(key, val.clone(), root).unwrap();

            let fetched_val = merkle.get(key, root).unwrap();

            // make sure the value was inserted
            assert_eq!(fetched_val.as_deref(), val.as_slice().into());
        }

        for (key, val) in pairs {
            let fetched_val = merkle.get(key, root).unwrap();

            // make sure the value was inserted
            assert_eq!(fetched_val.as_deref(), val.into());
        }
    }

    #[test]
    fn overwrite_leaf() {
        let key = vec![0x00];
        let val = vec![1];
        let overwrite = vec![2];

        let mut merkle = create_test_merkle();
        let root = merkle.init_root().unwrap();

        merkle.insert(&key, val.clone(), root).unwrap();

        assert_eq!(
            merkle.get(&key, root).unwrap().as_deref(),
            Some(val.as_slice())
        );

        merkle.insert(&key, overwrite.clone(), root).unwrap();

        assert_eq!(
            merkle.get(&key, root).unwrap().as_deref(),
            Some(overwrite.as_slice())
        );
    }

    #[test]
    fn new_leaf_is_a_child_of_the_old_leaf() {
        let key = vec![0xff];
        let val = vec![1];
        let key_2 = vec![0xff, 0x00];
        let val_2 = vec![2];

        let mut merkle = create_test_merkle();
        let root = merkle.init_root().unwrap();

        merkle.insert(&key, val.clone(), root).unwrap();
        merkle.insert(&key_2, val_2.clone(), root).unwrap();

        assert_eq!(
            merkle.get(&key, root).unwrap().as_deref(),
            Some(val.as_slice())
        );

        assert_eq!(
            merkle.get(&key_2, root).unwrap().as_deref(),
            Some(val_2.as_slice())
        );
    }

    #[test]
    fn old_leaf_is_a_child_of_the_new_leaf() {
        let key = vec![0xff, 0x00];
        let val = vec![1];
        let key_2 = vec![0xff];
        let val_2 = vec![2];

        let mut merkle = create_test_merkle();
        let root = merkle.init_root().unwrap();

        merkle.insert(&key, val.clone(), root).unwrap();
        merkle.insert(&key_2, val_2.clone(), root).unwrap();

        assert_eq!(
            merkle.get(&key, root).unwrap().as_deref(),
            Some(val.as_slice())
        );

        assert_eq!(
            merkle.get(&key_2, root).unwrap().as_deref(),
            Some(val_2.as_slice())
        );
    }

    #[test]
    fn new_leaf_is_sibling_of_old_leaf() {
        let key = vec![0xff];
        let val = vec![1];
        let key_2 = vec![0xff, 0x00];
        let val_2 = vec![2];
        let key_3 = vec![0xff, 0x0f];
        let val_3 = vec![3];

        let mut merkle = create_test_merkle();
        let root = merkle.init_root().unwrap();

        merkle.insert(&key, val.clone(), root).unwrap();
        merkle.insert(&key_2, val_2.clone(), root).unwrap();
        merkle.insert(&key_3, val_3.clone(), root).unwrap();

        assert_eq!(
            merkle.get(&key, root).unwrap().as_deref(),
            Some(val.as_slice())
        );

        assert_eq!(
            merkle.get(&key_2, root).unwrap().as_deref(),
            Some(val_2.as_slice())
        );

        assert_eq!(
            merkle.get(&key_3, root).unwrap().as_deref(),
            Some(val_3.as_slice())
        );
    }

    #[test]
    fn old_branch_is_a_child_of_new_branch() {
        let key = vec![0xff, 0xf0];
        let val = vec![1];
        let key_2 = vec![0xff, 0xf0, 0x00];
        let val_2 = vec![2];
        let key_3 = vec![0xff];
        let val_3 = vec![3];

        let mut merkle = create_test_merkle();
        let root = merkle.init_root().unwrap();

        merkle.insert(&key, val.clone(), root).unwrap();
        merkle.insert(&key_2, val_2.clone(), root).unwrap();
        merkle.insert(&key_3, val_3.clone(), root).unwrap();

        assert_eq!(
            merkle.get(&key, root).unwrap().as_deref(),
            Some(val.as_slice())
        );

        assert_eq!(
            merkle.get(&key_2, root).unwrap().as_deref(),
            Some(val_2.as_slice())
        );

        assert_eq!(
            merkle.get(&key_3, root).unwrap().as_deref(),
            Some(val_3.as_slice())
        );
    }

    #[test]
    fn overlapping_branch_insert() {
        let key = vec![0xff];
        let val = vec![1];
        let key_2 = vec![0xff, 0x00];
        let val_2 = vec![2];

        let overwrite = vec![3];

        let mut merkle = create_test_merkle();
        let root = merkle.init_root().unwrap();

        merkle.insert(&key, val.clone(), root).unwrap();
        merkle.insert(&key_2, val_2.clone(), root).unwrap();

        assert_eq!(
            merkle.get(&key, root).unwrap().as_deref(),
            Some(val.as_slice())
        );

        assert_eq!(
            merkle.get(&key_2, root).unwrap().as_deref(),
            Some(val_2.as_slice())
        );

        merkle.insert(&key, overwrite.clone(), root).unwrap();

        assert_eq!(
            merkle.get(&key, root).unwrap().as_deref(),
            Some(overwrite.as_slice())
        );

        assert_eq!(
            merkle.get(&key_2, root).unwrap().as_deref(),
            Some(val_2.as_slice())
        );
    }

    #[test]
    fn single_key_proof_with_one_node() {
        let mut merkle = create_test_merkle();
        let root = merkle.init_root().unwrap();
        let key = b"key";
        let value = b"value";

        merkle.insert(key, value.to_vec(), root).unwrap();
        let root_hash = merkle.root_hash(root).unwrap();

        let proof = merkle.prove(key, root).unwrap();

        let verified = merkle.verify_proof(&proof, key, root_hash.0).unwrap();

        assert_eq!(verified, Some(value.to_vec()));
    }

    #[test]
    fn two_key_proof_without_shared_path() {
        let mut merkle = create_test_merkle();
        let root = merkle.init_root().unwrap();

        let key1 = &[0x00];
        let key2 = &[0xff];

        merkle.insert(key1, key1.to_vec(), root).unwrap();
        merkle.insert(key2, key2.to_vec(), root).unwrap();

        let root_hash = merkle.root_hash(root).unwrap();

        let verified = {
            let proof = merkle.prove(key1, root).unwrap();
            merkle.verify_proof(&proof, key1, root_hash.0).unwrap()
        };

        assert_eq!(verified.as_deref(), Some(key1.as_slice()));
    }

    #[test]
    fn update_leaf_with_larger_path() -> Result<(), MerkleError> {
        let path = vec![0x00];
        let data = vec![0x00];

        let double_path = path
            .clone()
            .into_iter()
            .chain(path.clone())
            .collect::<Vec<_>>();

        let node = Node::from_leaf(LeafNode {
            partial_path: Path::from(path),
            data: Data(data.clone()),
        });

        check_node_update(node, double_path, data)
    }

    #[test]
    fn update_leaf_with_larger_data() -> Result<(), MerkleError> {
        let path = vec![0x00];
        let data = vec![0x00];

        let double_data = data
            .clone()
            .into_iter()
            .chain(data.clone())
            .collect::<Vec<_>>();

        let node = Node::from_leaf(LeafNode {
            partial_path: Path::from(path.clone()),
            data: Data(data),
        });

        check_node_update(node, path, double_data)
    }

    #[test]
    fn update_branch_with_larger_path() -> Result<(), MerkleError> {
        let path = vec![0x00];
        let data = vec![0x00];

        let double_path = path
            .clone()
            .into_iter()
            .chain(path.clone())
            .collect::<Vec<_>>();

        let node = Node::from_branch(BranchNode {
            partial_path: Path::from(path.clone()),
            children: Default::default(),
            value: Some(Data(data.clone())),
            children_encoded: Default::default(),
        });

        check_node_update(node, double_path, data)
    }

    #[test]
    fn update_branch_with_larger_data() -> Result<(), MerkleError> {
        let path = vec![0x00];
        let data = vec![0x00];

        let double_data = data
            .clone()
            .into_iter()
            .chain(data.clone())
            .collect::<Vec<_>>();

        let node = Node::from_branch(BranchNode {
            partial_path: Path::from(path.clone()),
            children: Default::default(),
            value: Some(Data(data)),
            children_encoded: Default::default(),
        });

        check_node_update(node, path, double_data)
    }

    fn check_node_update(
        node: Node,
        new_path: Vec<u8>,
        new_data: Vec<u8>,
    ) -> Result<(), MerkleError> {
        let merkle = create_test_merkle();
        let root = merkle.init_root()?;
        let root = merkle.get_node(root)?;

        let mut node_ref = merkle.put_node(node)?;
        let addr = node_ref.as_ptr();

        // make sure that doubling the path length will fail on a normal write
        let write_result = node_ref.write(|node| {
            node.inner_mut().set_path(Path(new_path.clone()));
            node.inner_mut().set_data(Data(new_data.clone()));
            node.rehash();
        });

        assert!(matches!(write_result, Err(ObjWriteSizeError)));

        let mut to_delete = vec![];
        // could be any branch node, convenient to use the root.
        let mut parents = vec![(root, 0)];

        let node = merkle.update_path_and_move_node_if_larger(
            (&mut parents, &mut to_delete),
            node_ref,
            Path(new_path.clone()),
        )?;

        assert_ne!(node.as_ptr(), addr);
        assert_eq!(&to_delete[0], &addr);

        let (path, data) = match node.inner() {
            NodeType::Leaf(leaf) => (&leaf.partial_path, Some(&leaf.data)),
            NodeType::Branch(branch) => (&branch.partial_path, branch.value.as_ref()),
        };

        assert_eq!(path, &Path(new_path));
        assert_eq!(data, Some(&Data(new_data)));

        Ok(())
    }
}<|MERGE_RESOLUTION|>--- conflicted
+++ resolved
@@ -19,11 +19,7 @@
 mod trie_hash;
 
 pub use node::{
-<<<<<<< HEAD
-    BinarySerde, Bincode, BranchNode, Data, EncodedNode, LeafNode, Node, NodeType, PartialPath,
-=======
     BinarySerde, Bincode, BranchNode, Data, EncodedNode, LeafNode, Node, NodeType, Path,
->>>>>>> 796c80c9
 };
 pub use proof::{Proof, ProofError};
 pub use stream::MerkleKeyValueStream;
@@ -115,16 +111,12 @@
         }
     }
 
-    fn encode(&self, _path: PartialPath, node: &NodeType) -> Result<Vec<u8>, MerkleError> {
+    fn encode(&self, _path: Path, node: &NodeType) -> Result<Vec<u8>, MerkleError> {
         let encoded = match node {
             NodeType::Leaf(n) => {
                 let children: [Option<Vec<u8>>; BranchNode::MAX_CHILDREN] = Default::default();
                 EncodedNode {
-<<<<<<< HEAD
                     partial_path: n.partial_path.clone(), // TODO pass whole path not partial path
-=======
-                    partial_path: n.partial_path.clone(),
->>>>>>> 796c80c9
                     children: Box::new(children),
                     value: n.data.clone().into(),
                     phantom: PhantomData,
@@ -163,7 +155,7 @@
                                         //     .chain(partial_path)
                                         //     .collect::<Vec<u8>>();
 
-                                        // self.encode(PartialPath(child_path), node.inner())
+                                        // self.encode(Path(child_path), node.inner())
                                     })
                                     .map(|node_bytes| {
                                         if node_bytes.len() >= TRIE_HASH_LEN {
@@ -183,11 +175,7 @@
 
                 let value = n.value.as_ref().map(|v| v.0.clone());
                 EncodedNode {
-<<<<<<< HEAD
                     partial_path: n.partial_path.clone(), // TODO pass whole path not partial path
-=======
-                    partial_path: n.partial_path.clone(),
->>>>>>> 796c80c9
                     children,
                     value,
                     phantom: PhantomData,
@@ -276,7 +264,7 @@
         })
     }
 
-    fn to_hash(&self, path: PartialPath, node: &NodeType) -> Result<TrieHash, MerkleError> {
+    fn to_hash(&self, path: Path, node: &NodeType) -> Result<TrieHash, MerkleError> {
         let res = self.encode(path, node)?;
         Ok(TrieHash(Keccak256::digest(res).into()))
     }
@@ -1150,7 +1138,7 @@
 
         // Get the hashes of the nodes.
         for (path, node) in nodes_and_paths.into_iter() {
-            let path = PartialPath(path.to_vec());
+            let path = Path(path.to_vec());
             let encoded = self.encode(path, node.inner())?;
             let hash: [u8; TRIE_HASH_LEN] = sha3::Keccak256::digest(&encoded).into();
             proofs.insert(hash, encoded.to_vec());
@@ -1481,13 +1469,8 @@
     use shale::{cached::InMemLinearStore, CachedStore};
     use test_case::test_case;
 
-<<<<<<< HEAD
     fn leaf(path: Vec<u8>, data: Vec<u8>) -> NodeType {
-        NodeType::Leaf(LeafNode::new(PartialPath(path), Data(data)))
-=======
-    fn leaf(path: Vec<u8>, data: Vec<u8>) -> Node {
-        Node::from_leaf(LeafNode::new(Path(path), Data(data)))
->>>>>>> 796c80c9
+        NodeType::Leaf(LeafNode::new(Path(path), Data(data)))
     }
 
     #[test_case(vec![0x12, 0x34, 0x56], &[0x1, 0x2, 0x3, 0x4, 0x5, 0x6])]
@@ -1547,31 +1530,6 @@
         } else {
             Some(Data(value))
         };
-<<<<<<< HEAD
-=======
-        let mut children_encoded = <[Option<Vec<u8>>; BranchNode::MAX_CHILDREN]>::default();
-
-        if let Some(child) = encoded_child {
-            children_encoded[0] = Some(child);
-        }
-
-        Node::from_branch(BranchNode {
-            partial_path: path,
-            children,
-            value,
-            children_encoded,
-        })
-    }
-
-    fn branch_without_data(path: &[u8], encoded_child: Option<Vec<u8>>) -> Node {
-        let path = path.to_vec();
-        let path = Nibbles::<0>::new(&path);
-        let path = Path(path.into_iter().collect());
-
-        let children = Default::default();
-        // TODO: Properly test empty data as a value
-        let value = None;
->>>>>>> 796c80c9
         let mut children_encoded = <[Option<Vec<u8>>; BranchNode::MAX_CHILDREN]>::default();
 
         if let Some(child) = encoded_child {
@@ -1586,33 +1544,6 @@
         }))
     }
 
-<<<<<<< HEAD
-=======
-    #[test_case(leaf(Vec::new(), Vec::new()) ; "empty leaf encoding")]
-    #[test_case(leaf(vec![1, 2, 3], vec![4, 5]) ; "leaf encoding")]
-    #[test_case(branch(b"", b"value", vec![1, 2, 3].into()) ; "branch with chd")]
-    #[test_case(branch(b"", b"value", None); "branch without chd")]
-    #[test_case(branch_without_data(b"", None); "branch without value and chd")]
-    #[test_case(branch(b"", b"", None); "branch without path value or children")]
-    #[test_case(branch(b"", b"value", None) ; "branch with value")]
-    #[test_case(branch(&[2], b"", None); "branch with path")]
-    #[test_case(branch(b"", b"", vec![1, 2, 3].into()); "branch with children")]
-    #[test_case(branch(&[2], b"value", None); "branch with path and value")]
-    #[test_case(branch(b"", b"value", vec![1, 2, 3].into()); "branch with value and children")]
-    #[test_case(branch(&[2], b"", vec![1, 2, 3].into()); "branch with path and children")]
-    #[test_case(branch(&[2], b"value", vec![1, 2, 3].into()); "branch with path value and children")]
-    fn encode(node: Node) {
-        let merkle = create_test_merkle();
-
-        let node_ref = merkle.put_node(node).unwrap();
-        let encoded = node_ref.get_encoded(&merkle.store);
-        let new_node = Node::from(NodeType::decode(encoded).unwrap());
-        let new_node_encoded = new_node.get_encoded(&merkle.store);
-
-        assert_eq!(encoded, new_node_encoded);
-    }
-
->>>>>>> 796c80c9
     #[test_case(Bincode::new(), leaf(vec![], vec![4, 5]) ; "leaf without partial path encoding with Bincode")]
     #[test_case(Bincode::new(), leaf(vec![1, 2, 3], vec![4, 5]) ; "leaf with partial path encoding with Bincode")]
     #[test_case(Bincode::new(), branch(b"abcd", b"value", vec![1, 2, 3].into()) ; "branch with partial path and value with Bincode")]
@@ -1623,20 +1554,16 @@
     #[test_case(PlainCodec::new(), branch(b"abcd", b"value", vec![1, 2, 3].into()) ; "branch with partial path and value with PlainCodec")]
     #[test_case(PlainCodec::new(), branch(b"abcd", &[], vec![1, 2, 3].into()) ; "branch with partial path and no value with PlainCodec")]
     #[test_case(PlainCodec::new(), branch(b"", &[1,3,3,7], vec![1, 2, 3].into()) ; "branch with no partial path and value with PlainCodec")]
-<<<<<<< HEAD
     fn node_encode_decode<T>(_codec: T, node: NodeType)
-=======
-    fn node_encode_decode<T>(_codec: T, node: Node)
->>>>>>> 796c80c9
     where
         T: BinarySerde,
         for<'de> EncodedNode<T>: serde::Serialize + serde::Deserialize<'de>,
     {
         let merkle = create_generic_test_merkle::<T>();
 
-        let encoded = merkle.encode(PartialPath(vec![]), &node).unwrap();
+        let encoded = merkle.encode(Path(vec![]), &node).unwrap();
         let new_node = merkle.decode(encoded.as_ref()).unwrap();
-        let encoded_again = merkle.encode(PartialPath(vec![]), &new_node).unwrap();
+        let encoded_again = merkle.encode(Path(vec![]), &new_node).unwrap();
 
         assert_eq!(node, new_node);
         assert_eq!(encoded, encoded_again);
