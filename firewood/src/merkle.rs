// Copyright (C) 2023, Ava Labs, Inc. All rights reserved.
// See the file LICENSE.md for licensing terms.

use crate::{nibbles::Nibbles, v2::api::Proof};
use sha3::Digest;
use shale::{disk_address::DiskAddress, ObjRef, ShaleError, ShaleStore};
use std::{
    collections::HashMap,
    io::Write,
    sync::{atomic::Ordering, OnceLock},
};
use thiserror::Error;

mod node;
mod partial_path;
mod trie_hash;

pub(crate) use node::Encoded;
pub use node::{BranchNode, Data, ExtNode, LeafNode, Node, NodeType, NBRANCH};
pub use partial_path::PartialPath;
pub use trie_hash::{TrieHash, TRIE_HASH_LEN};

#[derive(Debug, Error)]
pub enum MerkleError {
    #[error("merkle datastore error: {0:?}")]
    Shale(#[from] ShaleError),
    #[error("read only")]
    ReadOnly,
    #[error("node not a branch node")]
    NotBranchNode,
    #[error("format error: {0:?}")]
    Format(#[from] std::io::Error),
    #[error("parent should not be a leaf branch")]
    ParentLeafBranch,
    #[error("removing internal node references failed")]
    UnsetInternal,
}

macro_rules! write_node {
    ($self: expr, $r: expr, $modify: expr, $parents: expr, $deleted: expr) => {
        if let Err(_) = $r.write($modify) {
            let ptr = $self.new_node($r.clone())?.as_ptr();
            $self.set_parent(ptr, $parents);
            $deleted.push($r.as_ptr());
            true
        } else {
            false
        }
    };
}

#[derive(Debug)]
pub struct Merkle<S> {
    store: Box<S>,
}

impl<S: ShaleStore<Node> + Send + Sync> Merkle<S> {
    pub fn get_node(&self, ptr: DiskAddress) -> Result<ObjRef<Node>, MerkleError> {
        self.store.get_item(ptr).map_err(Into::into)
    }
    pub fn new_node(&self, item: Node) -> Result<ObjRef<Node>, MerkleError> {
        self.store.put_item(item, 0).map_err(Into::into)
    }
    fn free_node(&mut self, ptr: DiskAddress) -> Result<(), MerkleError> {
        self.store.free_item(ptr).map_err(Into::into)
    }
}

impl<S: ShaleStore<Node> + Send + Sync> Merkle<S> {
    pub fn new(store: Box<S>) -> Self {
        Self { store }
    }

    pub fn init_root(&self) -> Result<DiskAddress, MerkleError> {
        self.store
            .put_item(
                Node::new(NodeType::Branch(BranchNode {
                    chd: [None; NBRANCH],
                    value: None,
                    chld_encoded: Default::default(),
                })),
                Node::max_branch_node_size(),
            )
            .map_err(MerkleError::Shale)
            .map(|node| node.as_ptr())
    }

    pub fn get_store(&self) -> &dyn ShaleStore<Node> {
        self.store.as_ref()
    }

    pub fn empty_root() -> &'static TrieHash {
        static V: OnceLock<TrieHash> = OnceLock::new();
        V.get_or_init(|| {
            TrieHash(
                hex::decode("56e81f171bcc55a6ff8345e692c0f86e5b48e01b996cadc001622fb5e363b421")
                    .unwrap()
                    .try_into()
                    .unwrap(),
            )
        })
    }

    pub fn root_hash(&self, root: DiskAddress) -> Result<TrieHash, MerkleError> {
        let root = self
            .get_node(root)?
            .inner
            .as_branch()
            .ok_or(MerkleError::NotBranchNode)?
            .chd[0];
        Ok(if let Some(root) = root {
            let mut node = self.get_node(root)?;
            let res = node.get_root_hash::<S>(self.store.as_ref()).clone();
            if node.lazy_dirty.load(Ordering::Relaxed) {
                node.write(|_| {}).unwrap();
                node.lazy_dirty.store(false, Ordering::Relaxed);
            }
            res
        } else {
            Self::empty_root().clone()
        })
    }

    fn dump_(&self, u: DiskAddress, w: &mut dyn Write) -> Result<(), MerkleError> {
        let u_ref = self.get_node(u)?;
        write!(
            w,
            "{u:?} => {}: ",
            match u_ref.root_hash.get() {
                Some(h) => hex::encode(**h),
                None => "<lazy>".to_string(),
            }
        )?;
        match &u_ref.inner {
            NodeType::Branch(n) => {
                writeln!(w, "{n:?}")?;
                for c in n.chd.iter().flatten() {
                    self.dump_(*c, w)?
                }
            }
            NodeType::Leaf(n) => writeln!(w, "{n:?}").unwrap(),
            NodeType::Extension(n) => {
                writeln!(w, "{n:?}")?;
                self.dump_(n.1, w)?
            }
        }
        Ok(())
    }

    pub fn dump(&self, root: DiskAddress, w: &mut dyn Write) -> Result<(), MerkleError> {
        if root.is_null() {
            write!(w, "<Empty>")?;
        } else {
            self.dump_(root, w)?;
        };
        Ok(())
    }

    fn set_parent(&self, new_chd: DiskAddress, parents: &mut [(ObjRef<'_, Node>, u8)]) {
        let (p_ref, idx) = parents.last_mut().unwrap();
        p_ref
            .write(|p| {
                match &mut p.inner {
                    NodeType::Branch(pp) => pp.chd[*idx as usize] = Some(new_chd),
                    NodeType::Extension(pp) => pp.1 = new_chd,
                    _ => unreachable!(),
                }
                p.rehash();
            })
            .unwrap();
    }

    #[allow(clippy::too_many_arguments)]
    fn split<'b>(
        &self,
        mut u_ref: ObjRef<'b, Node>,
        parents: &mut [(ObjRef<'b, Node>, u8)],
        rem_path: &[u8],
        n_path: Vec<u8>,
        n_value: Option<Data>,
        val: Vec<u8>,
        deleted: &mut Vec<DiskAddress>,
    ) -> Result<Option<Vec<u8>>, MerkleError> {
        let u_ptr = u_ref.as_ptr();
        let new_chd = match rem_path.iter().zip(n_path.iter()).position(|(a, b)| a != b) {
            Some(idx) => {
                //                                                      _ [u (new path)]
                //                                                     /
                //  [parent] (-> [ExtNode (common prefix)]) -> [branch]*
                //                                                     \_ [leaf (with val)]
                u_ref
                    .write(|u| {
                        (*match &mut u.inner {
                            NodeType::Leaf(u) => &mut u.0,
                            NodeType::Extension(u) => &mut u.0,
                            _ => unreachable!(),
                        }) = PartialPath(n_path[idx + 1..].to_vec());
                        u.rehash();
                    })
                    .unwrap();
                let leaf_ptr = self
                    .new_node(Node::new(NodeType::Leaf(LeafNode(
                        PartialPath(rem_path[idx + 1..].to_vec()),
                        Data(val),
                    ))))?
                    .as_ptr();
                let mut chd = [None; NBRANCH];
                chd[rem_path[idx] as usize] = Some(leaf_ptr);
                chd[n_path[idx] as usize] = Some(match &u_ref.inner {
                    NodeType::Extension(u) => {
                        if u.0.len() == 0 {
                            deleted.push(u_ptr);
                            u.1
                        } else {
                            u_ptr
                        }
                    }
                    _ => u_ptr,
                });
                drop(u_ref);
                let t = NodeType::Branch(BranchNode {
                    chd,
                    value: None,
                    chld_encoded: Default::default(),
                });
                let branch_ptr = self.new_node(Node::new(t))?.as_ptr();
                if idx > 0 {
                    self.new_node(Node::new(NodeType::Extension(ExtNode(
                        PartialPath(rem_path[..idx].to_vec()),
                        branch_ptr,
                        None,
                    ))))?
                    .as_ptr()
                } else {
                    branch_ptr
                }
            }
            None => {
                if rem_path.len() == n_path.len() {
                    let mut result = Ok(None);

                    write_node!(
                        self,
                        u_ref,
                        |u| {
                            match &mut u.inner {
                                NodeType::Leaf(u) => u.1 = Data(val),
                                NodeType::Extension(u) => {
                                    let write_result = self.get_node(u.1).and_then(|mut b_ref| {
                                        let write_result = b_ref.write(|b| {
                                            b.inner.as_branch_mut().unwrap().value =
                                                Some(Data(val));
                                            b.rehash()
                                        });

                                        if write_result.is_err() {
                                            u.1 = self.new_node(b_ref.clone())?.as_ptr();
                                            deleted.push(b_ref.as_ptr());
                                        }

                                        Ok(())
                                    });

                                    if let Err(e) = write_result {
                                        result = Err(e);
                                    }
                                }
                                _ => unreachable!(),
                            }
                            u.rehash();
                        },
                        parents,
                        deleted
                    );

                    return result;
                }

                let (leaf_ptr, prefix, idx, v) = if rem_path.len() < n_path.len() {
                    // key path is a prefix of the path to u
                    u_ref
                        .write(|u| {
                            (*match &mut u.inner {
                                NodeType::Leaf(u) => &mut u.0,
                                NodeType::Extension(u) => &mut u.0,
                                _ => unreachable!(),
                            }) = PartialPath(n_path[rem_path.len() + 1..].to_vec());
                            u.rehash();
                        })
                        .unwrap();
                    (
                        match &u_ref.inner {
                            NodeType::Extension(u) => {
                                if u.0.len() == 0 {
                                    deleted.push(u_ptr);
                                    u.1
                                } else {
                                    u_ptr
                                }
                            }
                            _ => u_ptr,
                        },
                        rem_path,
                        n_path[rem_path.len()],
                        Some(Data(val)),
                    )
                } else {
                    // key path extends the path to u
                    if n_value.is_none() {
                        // this case does not apply to an extension node, resume the tree walk
                        return Ok(Some(val));
                    }
                    let leaf = self.new_node(Node::new(NodeType::Leaf(LeafNode(
                        PartialPath(rem_path[n_path.len() + 1..].to_vec()),
                        Data(val),
                    ))))?;
                    deleted.push(u_ptr);
                    (leaf.as_ptr(), &n_path[..], rem_path[n_path.len()], n_value)
                };
                drop(u_ref);
                // [parent] (-> [ExtNode]) -> [branch with v] -> [Leaf]
                let mut chd = [None; NBRANCH];
                chd[idx as usize] = Some(leaf_ptr);
                let branch_ptr = self
                    .new_node(Node::new(NodeType::Branch(BranchNode {
                        chd,
                        value: v,
                        chld_encoded: Default::default(),
                    })))?
                    .as_ptr();
                if !prefix.is_empty() {
                    self.new_node(Node::new(NodeType::Extension(ExtNode(
                        PartialPath(prefix.to_vec()),
                        branch_ptr,
                        None,
                    ))))?
                    .as_ptr()
                } else {
                    branch_ptr
                }
            }
        };
        // observation:
        // - leaf/extension node can only be the child of a branch node
        // - branch node can only be the child of a branch/extension node
        self.set_parent(new_chd, parents);
        Ok(None)
    }

    pub fn insert<K: AsRef<[u8]>>(
        &mut self,
        key: K,
        val: Vec<u8>,
        root: DiskAddress,
    ) -> Result<(), MerkleError> {
        // as we split a node, we need to track deleted nodes and parents
        let mut deleted = Vec::new();
        let mut parents = Vec::new();

        // we use Nibbles::<1> so that 1 zero nibble is at the front
        // this is for the sentinel node, which avoids moving the root
        // and always only has one child
        let key_nibbles = Nibbles::<1>::new(key.as_ref());

        let mut next_node = Some(self.get_node(root)?);
        let mut nskip = 0;

        // wrap the current value into an Option to indicate whether it has been
        // inserted yet. If we haven't inserted it after we traverse the tree, we
        // have to do some splitting
        let mut val = Some(val);

        // walk down the merkle tree starting from next_node, currently the root
        for (key_nib_offset, key_nib) in key_nibbles.into_iter().enumerate() {
            // special handling for extension nodes
            if nskip > 0 {
                nskip -= 1;
                continue;
            }
            // move the current node into node; next_node becomes None
            // unwrap() is okay here since we are certain we have something
            // in next_node at this point
            let mut node = next_node.take().unwrap();
            let node_ptr = node.as_ptr();

            let next_node_ptr = match &node.inner {
                // For a Branch node, we look at the child pointer. If it points
                // to another node, we walk down that. Otherwise, we can store our
                // value as a leaf and we're done
                NodeType::Branch(n) => match n.chd[key_nib as usize] {
                    Some(c) => c,
                    None => {
                        // insert the leaf to the empty slot
                        // create a new leaf
                        let leaf_ptr = self
                            .new_node(Node::new(NodeType::Leaf(LeafNode(
                                PartialPath(
                                    key_nibbles.into_iter().skip(key_nib_offset + 1).collect(),
                                ),
                                Data(val.take().unwrap()),
                            ))))?
                            .as_ptr();
                        // set the current child to point to this leaf
                        node.write(|u| {
                            let uu = u.inner.as_branch_mut().unwrap();
                            uu.chd[key_nib as usize] = Some(leaf_ptr);
                            u.rehash();
                        })
                        .unwrap();
                        break;
                    }
                },
                NodeType::Leaf(n) => {
                    // we collided with another key; make a copy
                    // of the stored key to pass into split
                    let n_path = n.0.to_vec();
                    let n_value = Some(n.1.clone());
                    let rem_path = key_nibbles
                        .into_iter()
                        .skip(key_nib_offset)
                        .collect::<Vec<_>>();
                    self.split(
                        node,
                        &mut parents,
                        &rem_path,
                        n_path,
                        n_value,
                        val.take().unwrap(),
                        &mut deleted,
                    )?;
                    break;
                }
                NodeType::Extension(n) => {
                    let n_path = n.0.to_vec();
                    let n_ptr = n.1;
                    nskip = n_path.len() - 1;
                    let rem_path = key_nibbles
                        .into_iter()
                        .skip(key_nib_offset)
                        .collect::<Vec<_>>();

                    if let Some(v) = self.split(
                        node,
                        &mut parents,
                        &rem_path,
                        n_path,
                        None,
                        val.take().unwrap(),
                        &mut deleted,
                    )? {
                        // we couldn't split this, so we
                        // skip n_path items and follow the
                        // extension node's next pointer
                        val = Some(v);
                        node = self.get_node(node_ptr)?;
                        n_ptr
                    } else {
                        // successfully inserted
                        break;
                    }
                }
            };
            // push another parent, and follow the next pointer
            parents.push((node, key_nib));
            next_node = Some(self.get_node(next_node_ptr)?);
        }
        if val.is_some() {
            // we walked down the tree and reached the end of the key,
            // but haven't inserted the value yet
            let mut info = None;
            let u_ptr = {
                let mut u = next_node.take().unwrap();
                write_node!(
                    self,
                    u,
                    |u| {
                        info = match &mut u.inner {
                            NodeType::Branch(n) => {
                                n.value = Some(Data(val.take().unwrap()));
                                None
                            }
                            NodeType::Leaf(n) => {
                                if n.0.len() == 0 {
                                    n.1 = Data(val.take().unwrap());
                                    None
                                } else {
                                    let idx = n.0[0];
                                    n.0 = PartialPath(n.0[1..].to_vec());
                                    u.rehash();
                                    Some((idx, true, None))
                                }
                            }
                            NodeType::Extension(n) => {
                                let idx = n.0[0];
                                let more = if n.0.len() > 1 {
                                    n.0 = PartialPath(n.0[1..].to_vec());
                                    true
                                } else {
                                    false
                                };
                                Some((idx, more, Some(n.1)))
                            }
                        };
                        u.rehash()
                    },
                    &mut parents,
                    &mut deleted
                );
                u.as_ptr()
            };

            if let Some((idx, more, ext)) = info {
                let mut chd = [None; NBRANCH];
                let c_ptr = if more {
                    u_ptr
                } else {
                    deleted.push(u_ptr);
                    ext.unwrap()
                };
                chd[idx as usize] = Some(c_ptr);
                let branch = self
                    .new_node(Node::new(NodeType::Branch(BranchNode {
                        chd,
                        value: Some(Data(val.take().unwrap())),
                        chld_encoded: Default::default(),
                    })))?
                    .as_ptr();
                self.set_parent(branch, &mut parents);
            }
        }

        drop(next_node);

        for (mut r, _) in parents.into_iter().rev() {
            r.write(|u| u.rehash()).unwrap();
        }

        for ptr in deleted.into_iter() {
            self.free_node(ptr)?
        }
        Ok(())
    }

    fn after_remove_leaf(
        &self,
        parents: &mut Vec<(ObjRef<'_, Node>, u8)>,
        deleted: &mut Vec<DiskAddress>,
    ) -> Result<(), MerkleError> {
        let (b_chd, val) = {
            let (mut b_ref, b_idx) = parents.pop().unwrap();
            // the immediate parent of a leaf must be a branch
            b_ref
                .write(|b| {
                    b.inner.as_branch_mut().unwrap().chd[b_idx as usize] = None;
                    b.rehash()
                })
                .unwrap();
            let b_inner = b_ref.inner.as_branch().unwrap();
            let (b_chd, has_chd) = b_inner.single_child();
            if (has_chd && (b_chd.is_none() || b_inner.value.is_some())) || parents.is_empty() {
                return Ok(());
            }
            deleted.push(b_ref.as_ptr());
            (b_chd, b_inner.value.clone())
        };
        let (mut p_ref, p_idx) = parents.pop().unwrap();
        let p_ptr = p_ref.as_ptr();
        if let Some(val) = val {
            match &p_ref.inner {
                NodeType::Branch(_) => {
                    // from: [p: Branch] -> [b (v)]x -> [Leaf]x
                    // to: [p: Branch] -> [Leaf (v)]
                    let leaf = self
                        .new_node(Node::new(NodeType::Leaf(LeafNode(
                            PartialPath(Vec::new()),
                            val,
                        ))))?
                        .as_ptr();
                    p_ref
                        .write(|p| {
                            p.inner.as_branch_mut().unwrap().chd[p_idx as usize] = Some(leaf);
                            p.rehash()
                        })
                        .unwrap();
                }
                NodeType::Extension(n) => {
                    // from: P -> [p: Ext]x -> [b (v)]x -> [leaf]x
                    // to: P -> [Leaf (v)]
                    let leaf = self
                        .new_node(Node::new(NodeType::Leaf(LeafNode(
                            PartialPath(n.0.clone().into_inner()),
                            val,
                        ))))?
                        .as_ptr();
                    deleted.push(p_ptr);
                    self.set_parent(leaf, parents);
                }
                _ => unreachable!(),
            }
        } else {
            let (c_ptr, idx) = b_chd.unwrap();
            let mut c_ref = self.get_node(c_ptr)?;
            match &c_ref.inner {
                NodeType::Branch(_) => {
                    drop(c_ref);
                    match &p_ref.inner {
                        NodeType::Branch(_) => {
                            //                            ____[Branch]
                            //                           /
                            // from: [p: Branch] -> [b]x*
                            //                           \____[Leaf]x
                            // to: [p: Branch] -> [Ext] -> [Branch]
                            let ext = self
                                .new_node(Node::new(NodeType::Extension(ExtNode(
                                    PartialPath(vec![idx]),
                                    c_ptr,
                                    None,
                                ))))?
                                .as_ptr();
                            self.set_parent(ext, &mut [(p_ref, p_idx)]);
                        }
                        NodeType::Extension(_) => {
                            //                         ____[Branch]
                            //                        /
                            // from: [p: Ext] -> [b]x*
                            //                        \____[Leaf]x
                            // to: [p: Ext] -> [Branch]
                            write_node!(
                                self,
                                p_ref,
                                |p| {
                                    let pp = p.inner.as_extension_mut().unwrap();
                                    pp.0 .0.push(idx);
                                    pp.1 = c_ptr;
                                    p.rehash();
                                },
                                parents,
                                deleted
                            );
                        }
                        _ => unreachable!(),
                    }
                }
                NodeType::Leaf(_) | NodeType::Extension(_) => {
                    match &p_ref.inner {
                        NodeType::Branch(_) => {
                            //                            ____[Leaf/Ext]
                            //                           /
                            // from: [p: Branch] -> [b]x*
                            //                           \____[Leaf]x
                            // to: [p: Branch] -> [Leaf/Ext]
                            let write_result = c_ref.write(|c| {
                                let partial_path = match &mut c.inner {
                                    NodeType::Leaf(n) => &mut n.0,
                                    NodeType::Extension(n) => &mut n.0,
                                    _ => unreachable!(),
                                };

                                partial_path.0.insert(0, idx);
                                c.rehash()
                            });

                            let c_ptr = if write_result.is_err() {
                                deleted.push(c_ptr);
                                self.new_node(c_ref.clone())?.as_ptr()
                            } else {
                                c_ptr
                            };

                            drop(c_ref);

                            p_ref
                                .write(|p| {
                                    p.inner.as_branch_mut().unwrap().chd[p_idx as usize] =
                                        Some(c_ptr);
                                    p.rehash()
                                })
                                .unwrap();
                        }
                        NodeType::Extension(n) => {
                            //                               ____[Leaf/Ext]
                            //                              /
                            // from: P -> [p: Ext]x -> [b]x*
                            //                              \____[Leaf]x
                            // to: P -> [p: Leaf/Ext]
                            deleted.push(p_ptr);

                            let write_failed = write_node!(
                                self,
                                c_ref,
                                |c| {
                                    let mut path = n.0.clone().into_inner();
                                    path.push(idx);
                                    let path0 = match &mut c.inner {
                                        NodeType::Leaf(n) => &mut n.0,
                                        NodeType::Extension(n) => &mut n.0,
                                        _ => unreachable!(),
                                    };
                                    path.extend(&**path0);
                                    *path0 = PartialPath(path);
                                    c.rehash()
                                },
                                parents,
                                deleted
                            );

                            if !write_failed {
                                drop(c_ref);
                                self.set_parent(c_ptr, parents);
                            }
                        }
                        _ => unreachable!(),
                    }
                }
            }
        }
        Ok(())
    }

    fn after_remove_branch(
        &self,
        (c_ptr, idx): (DiskAddress, u8),
        parents: &mut Vec<(ObjRef<'_, Node>, u8)>,
        deleted: &mut Vec<DiskAddress>,
    ) -> Result<(), MerkleError> {
        // [b] -> [u] -> [c]
        let (mut b_ref, b_idx) = parents.pop().unwrap();
        let mut c_ref = self.get_node(c_ptr).unwrap();
        match &c_ref.inner {
            NodeType::Branch(_) => {
                drop(c_ref);
                let mut err = None;
                write_node!(
                    self,
                    b_ref,
                    |b| {
                        if let Err(e) = (|| {
                            match &mut b.inner {
                                NodeType::Branch(n) => {
                                    // from: [Branch] -> [Branch]x -> [Branch]
                                    // to: [Branch] -> [Ext] -> [Branch]
                                    n.chd[b_idx as usize] =
                                        Some(
                                            self.new_node(Node::new(NodeType::Extension(
                                                ExtNode(PartialPath(vec![idx]), c_ptr, None),
                                            )))?
                                            .as_ptr(),
                                        );
                                }
                                NodeType::Extension(n) => {
                                    // from: [Ext] -> [Branch]x -> [Branch]
                                    // to: [Ext] -> [Branch]
                                    n.0 .0.push(idx);
                                    n.1 = c_ptr
                                }
                                _ => unreachable!(),
                            }
                            b.rehash();
                            Ok(())
                        })() {
                            err = Some(Err(e))
                        }
                    },
                    parents,
                    deleted
                );
                if let Some(e) = err {
                    return e;
                }
            }
            NodeType::Leaf(_) | NodeType::Extension(_) => match &b_ref.inner {
                NodeType::Branch(_) => {
                    // from: [Branch] -> [Branch]x -> [Leaf/Ext]
                    // to: [Branch] -> [Leaf/Ext]
                    let write_result = c_ref.write(|c| {
                        match &mut c.inner {
                            NodeType::Leaf(n) => &mut n.0,
                            NodeType::Extension(n) => &mut n.0,
                            _ => unreachable!(),
                        }
                        .0
                        .insert(0, idx);
                        c.rehash()
                    });
                    if write_result.is_err() {
                        deleted.push(c_ptr);
                        self.new_node(c_ref.clone())?.as_ptr()
                    } else {
                        c_ptr
                    };
                    drop(c_ref);
                    b_ref
                        .write(|b| {
                            b.inner.as_branch_mut().unwrap().chd[b_idx as usize] = Some(c_ptr);
                            b.rehash()
                        })
                        .unwrap();
                }
                NodeType::Extension(n) => {
                    // from: P -> [Ext] -> [Branch]x -> [Leaf/Ext]
                    // to: P -> [Leaf/Ext]
                    let write_result = c_ref.write(|c| {
                        let mut path = n.0.clone().into_inner();
                        path.push(idx);
                        let path0 = match &mut c.inner {
                            NodeType::Leaf(n) => &mut n.0,
                            NodeType::Extension(n) => &mut n.0,
                            _ => unreachable!(),
                        };
                        path.extend(&**path0);
                        *path0 = PartialPath(path);
                        c.rehash()
                    });

                    let c_ptr = if write_result.is_err() {
                        deleted.push(c_ptr);
                        self.new_node(c_ref.clone())?.as_ptr()
                    } else {
                        c_ptr
                    };

                    deleted.push(b_ref.as_ptr());
                    drop(c_ref);
                    self.set_parent(c_ptr, parents);
                }
                _ => unreachable!(),
            },
        }
        Ok(())
    }

    pub fn remove<K: AsRef<[u8]>>(
        &mut self,
        key: K,
        root: DiskAddress,
    ) -> Result<Option<Vec<u8>>, MerkleError> {
        let mut chunks = vec![0];
        chunks.extend(key.as_ref().iter().copied().flat_map(to_nibble_array));

        if root.is_null() {
            return Ok(None);
        }

        let mut deleted = Vec::new();
        let mut parents: Vec<(ObjRef<Node>, _)> = Vec::new();
        let mut u_ref = self.get_node(root)?;
        let mut nskip = 0;
        let mut found = None;

        for (i, nib) in chunks.iter().enumerate() {
            if nskip > 0 {
                nskip -= 1;
                continue;
            }
            let next_ptr = match &u_ref.inner {
                NodeType::Branch(n) => match n.chd[*nib as usize] {
                    Some(c) => c,
                    None => return Ok(None),
                },
                NodeType::Leaf(n) => {
                    if chunks[i..] != *n.0 {
                        return Ok(None);
                    }
                    found = Some(n.1.clone());
                    deleted.push(u_ref.as_ptr());
                    self.after_remove_leaf(&mut parents, &mut deleted)?;
                    break;
                }
                NodeType::Extension(n) => {
                    let n_path = &*n.0;
                    let rem_path = &chunks[i..];
                    if rem_path < n_path || &rem_path[..n_path.len()] != n_path {
                        return Ok(None);
                    }
                    nskip = n_path.len() - 1;
                    n.1
                }
            };

            parents.push((u_ref, *nib));
            u_ref = self.get_node(next_ptr)?;
        }
        if found.is_none() {
            match &u_ref.inner {
                NodeType::Branch(n) => {
                    if n.value.is_none() {
                        return Ok(None);
                    }
                    let (c_chd, _) = n.single_child();
                    u_ref
                        .write(|u| {
                            found = u.inner.as_branch_mut().unwrap().value.take();
                            u.rehash()
                        })
                        .unwrap();
                    if let Some((c_ptr, idx)) = c_chd {
                        deleted.push(u_ref.as_ptr());
                        self.after_remove_branch((c_ptr, idx), &mut parents, &mut deleted)?
                    }
                }
                NodeType::Leaf(n) => {
                    if n.0.len() > 0 {
                        return Ok(None);
                    }
                    found = Some(n.1.clone());
                    deleted.push(u_ref.as_ptr());
                    self.after_remove_leaf(&mut parents, &mut deleted)?
                }
                _ => (),
            }
        }

        drop(u_ref);

        for (mut r, _) in parents.into_iter().rev() {
            r.write(|u| u.rehash()).unwrap();
        }

        for ptr in deleted.into_iter() {
            self.free_node(ptr)?;
        }
        Ok(found.map(|e| e.0))
    }

    fn remove_tree_(
        &self,
        u: DiskAddress,
        deleted: &mut Vec<DiskAddress>,
    ) -> Result<(), MerkleError> {
        let u_ref = self.get_node(u)?;
        match &u_ref.inner {
            NodeType::Branch(n) => {
                for c in n.chd.iter().flatten() {
                    self.remove_tree_(*c, deleted)?
                }
            }
            NodeType::Leaf(_) => (),
            NodeType::Extension(n) => self.remove_tree_(n.1, deleted)?,
        }
        deleted.push(u);
        Ok(())
    }

    pub fn remove_tree(&mut self, root: DiskAddress) -> Result<(), MerkleError> {
        let mut deleted = Vec::new();
        if root.is_null() {
            return Ok(());
        }
        self.remove_tree_(root, &mut deleted)?;
        for ptr in deleted.into_iter() {
            self.free_node(ptr)?;
        }
        Ok(())
    }

    pub fn get_mut<K: AsRef<[u8]>>(
        &mut self,
        key: K,
        root: DiskAddress,
    ) -> Result<Option<RefMut<S>>, MerkleError> {
        let mut chunks = vec![0];
        chunks.extend(key.as_ref().iter().copied().flat_map(to_nibble_array));
        let mut parents = Vec::new();

        if root.is_null() {
            return Ok(None);
        }

        let mut u_ref = self.get_node(root)?;
        let mut nskip = 0;

        for (i, nib) in chunks.iter().enumerate() {
            let u_ptr = u_ref.as_ptr();
            if nskip > 0 {
                nskip -= 1;
                continue;
            }
            let next_ptr = match &u_ref.inner {
                NodeType::Branch(n) => match n.chd[*nib as usize] {
                    Some(c) => c,
                    None => return Ok(None),
                },
                NodeType::Leaf(n) => {
                    if chunks[i..] != *n.0 {
                        return Ok(None);
                    }
                    drop(u_ref);
                    return Ok(Some(RefMut::new(u_ptr, parents, self)));
                }
                NodeType::Extension(n) => {
                    let n_path = &*n.0;
                    let rem_path = &chunks[i..];
                    if rem_path.len() < n_path.len() || &rem_path[..n_path.len()] != n_path {
                        return Ok(None);
                    }
                    nskip = n_path.len() - 1;
                    n.1
                }
            };
            parents.push((u_ptr, *nib));
            u_ref = self.get_node(next_ptr)?;
        }

        let u_ptr = u_ref.as_ptr();
        match &u_ref.inner {
            NodeType::Branch(n) => {
                if n.value.as_ref().is_some() {
                    drop(u_ref);
                    return Ok(Some(RefMut::new(u_ptr, parents, self)));
                }
            }
            NodeType::Leaf(n) => {
                if n.0.len() == 0 {
                    drop(u_ref);
                    return Ok(Some(RefMut::new(u_ptr, parents, self)));
                }
            }
            _ => (),
        }

        Ok(None)
    }

    /// Constructs a merkle proof for key. The result contains all encoded nodes
    /// on the path to the value at key. The value itself is also included in the
    /// last node and can be retrieved by verifying the proof.
    ///
    /// If the trie does not contain a value for key, the returned proof contains
    /// all nodes of the longest existing prefix of the key, ending with the node
    /// that proves the absence of the key (at least the root node).
    pub fn prove<K>(&self, key: K, root: DiskAddress) -> Result<Proof<Vec<u8>>, MerkleError>
    where
        K: AsRef<[u8]>,
    {
        let key_nibbles = Nibbles::<0>::new(key.as_ref());

        let mut proofs = HashMap::new();
        if root.is_null() {
            return Ok(Proof(proofs));
        }

        // Skip the sentinel root
        let root = self
            .get_node(root)?
            .inner
            .as_branch()
            .ok_or(MerkleError::NotBranchNode)?
            .chd[0];
        let mut u_ref = match root {
            Some(root) => self.get_node(root)?,
            None => return Ok(Proof(proofs)),
        };

        let mut nskip = 0;
        let mut nodes: Vec<DiskAddress> = Vec::new();
        for (i, nib) in key_nibbles.into_iter().enumerate() {
            if nskip > 0 {
                nskip -= 1;
                continue;
            }
            nodes.push(u_ref.as_ptr());
            let next_ptr: DiskAddress = match &u_ref.inner {
                NodeType::Branch(n) => match n.chd[nib as usize] {
                    Some(c) => c,
                    None => break,
                },
                NodeType::Leaf(_) => break,
                NodeType::Extension(n) => {
                    // the key passed in must match the entire remainder of this
                    // extension node, otherwise we break out
                    let n_path = &*n.0;
                    let remaining_path = key_nibbles.into_iter().skip(i);
                    if remaining_path.size_hint().0 < n_path.len() {
                        // all bytes aren't there
                        break;
                    }
                    if !remaining_path.take(n_path.len()).eq(n_path.iter().cloned()) {
                        // contents aren't the same
                        break;
                    }
                    nskip = n_path.len() - 1;
                    n.1
                }
            };
            u_ref = self.get_node(next_ptr)?;
        }

        match &u_ref.inner {
            NodeType::Branch(n) => {
                if n.value.as_ref().is_some() {
                    nodes.push(u_ref.as_ptr());
                }
            }
            NodeType::Leaf(n) => {
                if n.0.len() == 0 {
                    nodes.push(u_ref.as_ptr());
                }
            }
            _ => (),
        }

        drop(u_ref);
        // Get the hashes of the nodes.
        for node in nodes {
            let node = self.get_node(node)?;
            let encoded = <&[u8]>::clone(&node.decode::<S>(self.store.as_ref()));
            let hash: [u8; TRIE_HASH_LEN] = sha3::Keccak256::digest(encoded).into();
            proofs.insert(hash, encoded.to_vec());
        }
        Ok(Proof(proofs))
    }

    pub fn get<K: AsRef<[u8]>>(
        &self,
        key: K,
        root: DiskAddress,
    ) -> Result<Option<Ref>, MerkleError> {
        if root.is_null() {
            return Ok(None);
        }

        let key_nibbles = Nibbles::<1>::new(key.as_ref());

        let mut u_ref = self.get_node(root)?;
        let mut nskip = 0;

        for (i, nib) in key_nibbles.into_iter().enumerate() {
            if nskip > 0 {
                nskip -= 1;
                continue;
            }
            let next_ptr = match &u_ref.inner {
                NodeType::Branch(n) => match n.chd[nib as usize] {
                    Some(c) => c,
                    None => return Ok(None),
                },
                NodeType::Leaf(n) => {
                    if !key_nibbles.into_iter().skip(i).eq(n.0.iter().cloned()) {
                        return Ok(None);
                    }
                    return Ok(Some(Ref(u_ref)));
                }
                NodeType::Extension(n) => {
                    let n_path = &*n.0;
                    let rem_path = key_nibbles.into_iter().skip(i);
                    if rem_path.size_hint().0 < n_path.len() {
                        return Ok(None);
                    }
                    if !rem_path.take(n_path.len()).eq(n_path.iter().cloned()) {
                        return Ok(None);
                    }
                    nskip = n_path.len() - 1;
                    n.1
                }
            };
            u_ref = self.get_node(next_ptr)?;
        }

        match &u_ref.inner {
            NodeType::Branch(n) => {
                if n.value.as_ref().is_some() {
                    return Ok(Some(Ref(u_ref)));
                }
            }
            NodeType::Leaf(n) => {
                if n.0.len() == 0 {
                    return Ok(Some(Ref(u_ref)));
                }
            }
            _ => (),
        }

        Ok(None)
    }

    pub fn flush_dirty(&self) -> Option<()> {
        self.store.flush_dirty()
    }
}

pub struct Ref<'a>(ObjRef<'a, Node>);

pub struct RefMut<'a, S> {
    ptr: DiskAddress,
    parents: Vec<(DiskAddress, u8)>,
    merkle: &'a mut Merkle<S>,
}

impl<'a> std::ops::Deref for Ref<'a> {
    type Target = [u8];
    fn deref(&self) -> &[u8] {
        match &self.0.inner {
            NodeType::Branch(n) => n.value.as_ref().unwrap(),
            NodeType::Leaf(n) => &n.1,
            _ => unreachable!(),
        }
    }
}

impl<'a, S: ShaleStore<Node> + Send + Sync> RefMut<'a, S> {
    fn new(ptr: DiskAddress, parents: Vec<(DiskAddress, u8)>, merkle: &'a mut Merkle<S>) -> Self {
        Self {
            ptr,
            parents,
            merkle,
        }
    }

    pub fn get(&self) -> Ref {
        Ref(self.merkle.get_node(self.ptr).unwrap())
    }

    pub fn write(&mut self, modify: impl FnOnce(&mut Vec<u8>)) -> Result<(), MerkleError> {
        let mut deleted = Vec::new();
        {
            let mut u_ref = self.merkle.get_node(self.ptr).unwrap();
            let mut parents: Vec<_> = self
                .parents
                .iter()
                .map(|(ptr, nib)| (self.merkle.get_node(*ptr).unwrap(), *nib))
                .collect();
            write_node!(
                self.merkle,
                u_ref,
                |u| {
                    modify(match &mut u.inner {
                        NodeType::Branch(n) => &mut n.value.as_mut().unwrap().0,
                        NodeType::Leaf(n) => &mut n.1 .0,
                        _ => unreachable!(),
                    });
                    u.rehash()
                },
                &mut parents,
                &mut deleted
            );
        }
        for ptr in deleted.into_iter() {
            self.merkle.free_node(ptr)?;
        }
        Ok(())
    }
}

// nibbles, high bits first, then low bits
pub fn to_nibble_array(x: u8) -> [u8; 2] {
    [x >> 4, x & 0b_0000_1111]
}

// given a set of nibbles, take each pair and convert this back into bytes
// if an odd number of nibbles, in debug mode it panics. In release mode,
// the final nibble is dropped
pub fn from_nibbles(nibbles: &[u8]) -> impl Iterator<Item = u8> + '_ {
    debug_assert_eq!(nibbles.len() & 1, 0);
    nibbles.chunks_exact(2).map(|p| (p[0] << 4) | p[1])
}

#[cfg(test)]
mod test {
    use super::*;
    use shale::cached::{DynamicMem, PlainMem};
    use shale::{CachedStore, Storable};
    use std::ops::Deref;
    use std::sync::Arc;
    use test_case::test_case;

    #[test_case(vec![0x12, 0x34, 0x56], vec![0x1, 0x2, 0x3, 0x4, 0x5, 0x6])]
    #[test_case(vec![0xc0, 0xff], vec![0xc, 0x0, 0xf, 0xf])]
    fn test_to_nibbles(bytes: Vec<u8>, nibbles: Vec<u8>) {
        let n: Vec<_> = bytes.into_iter().flat_map(to_nibble_array).collect();
        assert_eq!(n, nibbles);
    }

    const ZERO_HASH: TrieHash = TrieHash([0u8; TRIE_HASH_LEN]);

    #[test]
    fn test_hash_len() {
        assert_eq!(TRIE_HASH_LEN, ZERO_HASH.dehydrated_len() as usize);
    }
    #[test]
    fn test_dehydrate() {
        let mut to = [1u8; TRIE_HASH_LEN];
        assert_eq!(
            {
                ZERO_HASH.dehydrate(&mut to).unwrap();
                &to
            },
            ZERO_HASH.deref()
        );
    }

    #[test]
    fn test_hydrate() {
        let mut store = PlainMem::new(TRIE_HASH_LEN as u64, 0u8);
        store.write(0, ZERO_HASH.deref());
        assert_eq!(TrieHash::hydrate(0, &store).unwrap(), ZERO_HASH);
    }
    #[test]
    fn test_partial_path_encoding() {
        let check = |steps: &[u8], term| {
            let (d, t) = PartialPath::decode(&PartialPath(steps.to_vec()).encode(term));
            assert_eq!(d.0, steps);
            assert_eq!(t, term);
        };
        for steps in [
            vec![0x1, 0x2, 0x3, 0x4],
            vec![0x1, 0x2, 0x3],
            vec![0x0, 0x1, 0x2],
            vec![0x1, 0x2],
            vec![0x1],
        ] {
            for term in [true, false] {
                check(&steps, term)
            }
        }
    }
    #[test]
    fn test_merkle_node_encoding() {
        let check = |node: Node| {
            let mut bytes = vec![0; node.dehydrated_len() as usize];
            node.dehydrate(&mut bytes).unwrap();

            let mut mem = PlainMem::new(bytes.len() as u64, 0x0);
            mem.write(0, &bytes);
            println!("{bytes:?}");
            let node_ = Node::hydrate(0, &mem).unwrap();
            assert!(node == node_);
        };
        let chd0 = [None; NBRANCH];
        let mut chd1 = chd0;
        for node in chd1.iter_mut().take(NBRANCH / 2) {
            *node = Some(DiskAddress::from(0xa));
        }
        let mut chd_encoded: [Option<Vec<u8>>; NBRANCH] = Default::default();
        for encoded in chd_encoded.iter_mut().take(NBRANCH / 2) {
            *encoded = Some(vec![0x1, 0x2, 0x3]);
        }
        for node in [
            Node::new_from_hash(
                None,
                None,
                NodeType::Leaf(LeafNode(
                    PartialPath(vec![0x1, 0x2, 0x3]),
                    Data(vec![0x4, 0x5]),
                )),
            ),
            Node::new_from_hash(
                None,
                None,
                NodeType::Extension(ExtNode(
                    PartialPath(vec![0x1, 0x2, 0x3]),
                    DiskAddress::from(0x42),
                    None,
                )),
            ),
            Node::new_from_hash(
                None,
                None,
                NodeType::Extension(ExtNode(
                    PartialPath(vec![0x1, 0x2, 0x3]),
                    DiskAddress::null(),
                    Some(vec![0x1, 0x2, 0x3]),
                )),
            ),
            Node::new_from_hash(
                None,
                None,
                NodeType::Branch(BranchNode {
                    chd: chd0,
                    value: Some(Data("hello, world!".as_bytes().to_vec())),
                    chld_encoded: Default::default(),
                }),
            ),
            Node::new_from_hash(
                None,
                None,
                NodeType::Branch(BranchNode {
                    chd: chd1,
                    value: None,
                    chld_encoded: chd_encoded,
                }),
            ),
        ] {
            check(node);
        }
    }
    #[test]
    fn test_encode() {
        const RESERVED: usize = 0x1000;

        let mut dm = shale::cached::DynamicMem::new(0x10000, 0);
        let compact_header = DiskAddress::null();
        dm.write(
            compact_header.into(),
            &shale::to_dehydrated(&shale::compact::CompactSpaceHeader::new(
                std::num::NonZeroUsize::new(RESERVED).unwrap(),
                std::num::NonZeroUsize::new(RESERVED).unwrap(),
            ))
            .unwrap(),
        );
        let compact_header = shale::StoredView::ptr_to_obj(
            &dm,
            compact_header,
            shale::compact::CompactHeader::MSIZE,
        )
        .unwrap();
        let mem_meta = Arc::new(dm);
        let mem_payload = Arc::new(DynamicMem::new(0x10000, 0x1));

        let cache = shale::ObjCache::new(1);
        let space =
            shale::compact::CompactSpace::new(mem_meta, mem_payload, compact_header, cache, 10, 16)
                .expect("CompactSpace init fail");

        let store = Box::new(space);
        let merkle = Merkle::new(store);

        {
            let chd = Node::new(NodeType::Leaf(LeafNode(
                PartialPath(vec![0x1, 0x2, 0x3]),
                Data(vec![0x4, 0x5]),
            )));
            let chd_ref = merkle.new_node(chd.clone()).unwrap();
<<<<<<< HEAD
            let chd_decoded = chd_ref.decode(merkle.store.as_ref());
            let new_chd = Node::new(NodeType::decode(chd_decoded).unwrap());
            let new_chd_decoded = new_chd.decode(merkle.store.as_ref());
            assert_eq!(chd_decoded, new_chd_decoded);

            let mut chd_encoded: [Option<Vec<u8>>; NBRANCH] = Default::default();
            chd_encoded[0] = Some(chd_decoded.to_vec());
            let node = Node::new(NodeType::Branch(BranchNode {
                chd: [None; NBRANCH],
                value: Some(Data("value1".as_bytes().to_vec())),
                chld_encoded: chd_encoded,
=======
            let chd_rlp = chd_ref.get_eth_rlp(merkle.store.as_ref());
            let new_chd = Node::new(NodeType::decode(chd_rlp).unwrap());
            let new_chd_rlp = new_chd.get_eth_rlp(merkle.store.as_ref());
            assert_eq!(chd_rlp, new_chd_rlp);

            let mut chd_eth_rlp: [Option<Vec<u8>>; NBRANCH] = Default::default();
            chd_eth_rlp[0] = Some(chd_rlp.to_vec());
            let node = Node::new(NodeType::Branch(BranchNode {
                chd: [None; NBRANCH],
                value: Some(Data("value1".as_bytes().to_vec())),
                chd_eth_rlp,
>>>>>>> 78bb11d1
            }));

            let node_ref = merkle.new_node(node.clone()).unwrap();

<<<<<<< HEAD
            let r = node_ref.decode(merkle.store.as_ref());
            let new_node = Node::new(NodeType::decode(r).unwrap());
            let new_decoded = new_node.decode(merkle.store.as_ref());
            assert_eq!(r, new_decoded);
=======
            let r = node_ref.get_eth_rlp(merkle.store.as_ref());
            let new_node = Node::new(NodeType::decode(r).unwrap());
            let new_rlp = new_node.get_eth_rlp(merkle.store.as_ref());
            assert_eq!(r, new_rlp);
>>>>>>> 78bb11d1
        }

        {
            let chd = Node::new(NodeType::Branch(BranchNode {
                chd: [None; NBRANCH],
                value: Some(Data("value1".as_bytes().to_vec())),
<<<<<<< HEAD
                chld_encoded: Default::default(),
            }));
            let chd_ref = merkle.new_node(chd.clone()).unwrap();
            let chd_decoded = chd_ref.decode(merkle.store.as_ref());
            let new_chd = Node::new(NodeType::decode(chd_decoded).unwrap());
            let new_chd_decoded = new_chd.decode(merkle.store.as_ref());
            assert_eq!(chd_decoded, new_chd_decoded);
=======
                chd_eth_rlp: Default::default(),
            }));
            let chd_ref = merkle.new_node(chd.clone()).unwrap();
            let chd_rlp = chd_ref.get_eth_rlp(merkle.store.as_ref());
            let new_chd = Node::new(NodeType::decode(chd_rlp).unwrap());
            let new_chd_rlp = new_chd.get_eth_rlp(merkle.store.as_ref());
            assert_eq!(chd_rlp, new_chd_rlp);
>>>>>>> 78bb11d1

            let node = Node::new(NodeType::Extension(ExtNode(
                PartialPath(vec![0x1, 0x2, 0x3]),
                DiskAddress::null(),
<<<<<<< HEAD
                Some(chd_decoded.to_vec()),
            )));
            let node_ref = merkle.new_node(node.clone()).unwrap();

            let r = node_ref.decode(merkle.store.as_ref());
            let new_node = Node::new(NodeType::decode(r).unwrap());
            let new_decoded = new_node.decode(merkle.store.as_ref());
            assert_eq!(r, new_decoded);
=======
                Some(chd_rlp.to_vec()),
            )));
            let node_ref = merkle.new_node(node.clone()).unwrap();

            let r = node_ref.get_eth_rlp(merkle.store.as_ref());
            let new_node = Node::new(NodeType::decode(r).unwrap());
            let new_rlp = new_node.get_eth_rlp(merkle.store.as_ref());
            assert_eq!(r, new_rlp);
>>>>>>> 78bb11d1
        }
    }
}<|MERGE_RESOLUTION|>--- conflicted
+++ resolved
@@ -1420,53 +1420,32 @@
                 Data(vec![0x4, 0x5]),
             )));
             let chd_ref = merkle.new_node(chd.clone()).unwrap();
-<<<<<<< HEAD
-            let chd_decoded = chd_ref.decode(merkle.store.as_ref());
+            let chd_decoded = chd_ref.get_eth_rlp(merkle.store.as_ref());
             let new_chd = Node::new(NodeType::decode(chd_decoded).unwrap());
             let new_chd_decoded = new_chd.decode(merkle.store.as_ref());
             assert_eq!(chd_decoded, new_chd_decoded);
 
             let mut chd_encoded: [Option<Vec<u8>>; NBRANCH] = Default::default();
+
             chd_encoded[0] = Some(chd_decoded.to_vec());
             let node = Node::new(NodeType::Branch(BranchNode {
                 chd: [None; NBRANCH],
                 value: Some(Data("value1".as_bytes().to_vec())),
                 chld_encoded: chd_encoded,
-=======
-            let chd_rlp = chd_ref.get_eth_rlp(merkle.store.as_ref());
-            let new_chd = Node::new(NodeType::decode(chd_rlp).unwrap());
-            let new_chd_rlp = new_chd.get_eth_rlp(merkle.store.as_ref());
-            assert_eq!(chd_rlp, new_chd_rlp);
-
-            let mut chd_eth_rlp: [Option<Vec<u8>>; NBRANCH] = Default::default();
-            chd_eth_rlp[0] = Some(chd_rlp.to_vec());
-            let node = Node::new(NodeType::Branch(BranchNode {
-                chd: [None; NBRANCH],
-                value: Some(Data("value1".as_bytes().to_vec())),
-                chd_eth_rlp,
->>>>>>> 78bb11d1
             }));
 
             let node_ref = merkle.new_node(node.clone()).unwrap();
 
-<<<<<<< HEAD
             let r = node_ref.decode(merkle.store.as_ref());
             let new_node = Node::new(NodeType::decode(r).unwrap());
             let new_decoded = new_node.decode(merkle.store.as_ref());
             assert_eq!(r, new_decoded);
-=======
-            let r = node_ref.get_eth_rlp(merkle.store.as_ref());
-            let new_node = Node::new(NodeType::decode(r).unwrap());
-            let new_rlp = new_node.get_eth_rlp(merkle.store.as_ref());
-            assert_eq!(r, new_rlp);
->>>>>>> 78bb11d1
         }
 
         {
             let chd = Node::new(NodeType::Branch(BranchNode {
                 chd: [None; NBRANCH],
                 value: Some(Data("value1".as_bytes().to_vec())),
-<<<<<<< HEAD
                 chld_encoded: Default::default(),
             }));
             let chd_ref = merkle.new_node(chd.clone()).unwrap();
@@ -1474,20 +1453,10 @@
             let new_chd = Node::new(NodeType::decode(chd_decoded).unwrap());
             let new_chd_decoded = new_chd.decode(merkle.store.as_ref());
             assert_eq!(chd_decoded, new_chd_decoded);
-=======
-                chd_eth_rlp: Default::default(),
-            }));
-            let chd_ref = merkle.new_node(chd.clone()).unwrap();
-            let chd_rlp = chd_ref.get_eth_rlp(merkle.store.as_ref());
-            let new_chd = Node::new(NodeType::decode(chd_rlp).unwrap());
-            let new_chd_rlp = new_chd.get_eth_rlp(merkle.store.as_ref());
-            assert_eq!(chd_rlp, new_chd_rlp);
->>>>>>> 78bb11d1
 
             let node = Node::new(NodeType::Extension(ExtNode(
                 PartialPath(vec![0x1, 0x2, 0x3]),
                 DiskAddress::null(),
-<<<<<<< HEAD
                 Some(chd_decoded.to_vec()),
             )));
             let node_ref = merkle.new_node(node.clone()).unwrap();
@@ -1496,16 +1465,6 @@
             let new_node = Node::new(NodeType::decode(r).unwrap());
             let new_decoded = new_node.decode(merkle.store.as_ref());
             assert_eq!(r, new_decoded);
-=======
-                Some(chd_rlp.to_vec()),
-            )));
-            let node_ref = merkle.new_node(node.clone()).unwrap();
-
-            let r = node_ref.get_eth_rlp(merkle.store.as_ref());
-            let new_node = Node::new(NodeType::decode(r).unwrap());
-            let new_rlp = new_node.get_eth_rlp(merkle.store.as_ref());
-            assert_eq!(r, new_rlp);
->>>>>>> 78bb11d1
         }
     }
 }